<?xml version="1.0" encoding="UTF-8"?>
<!--
  Copyright 1999-2018 Alibaba Group Holding Ltd.
  Licensed under the Apache License, Version 2.0 (the "License");
  you may not use this file except in compliance with the License.
  You may obtain a copy of the License at
       http://www.apache.org/licenses/LICENSE-2.0
  Unless required by applicable law or agreed to in writing, software
  distributed under the License is distributed on an "AS IS" BASIS,
  WITHOUT WARRANTIES OR CONDITIONS OF ANY KIND, either express or implied.
  See the License for the specific language governing permissions and
  limitations under the License.
 -->
<project xmlns="http://maven.apache.org/POM/4.0.0" xmlns:xsi="http://www.w3.org/2001/XMLSchema-instance"
         xsi:schemaLocation="http://maven.apache.org/POM/4.0.0 http://maven.apache.org/xsd/maven-4.0.0.xsd">
    <parent>
        <groupId>com.alibaba.nacos</groupId>
        <artifactId>nacos-all</artifactId>
<<<<<<< HEAD
        <version>0.2.0-SM-SNAPSHOT</version>

=======
        <version>0.7.0</version>
>>>>>>> 7fac0909
        <relativePath>../pom.xml</relativePath>
    </parent>

    <modelVersion>4.0.0</modelVersion>

    <artifactId>nacos-client</artifactId>
    <packaging>jar</packaging>

    <name>nacos-client ${project.version}</name>
    <url>http://maven.apache.org</url>

    <properties>
        <project.build.sourceEncoding>UTF-8</project.build.sourceEncoding>
    </properties>

    <dependencies>

        <dependency>
            <groupId>org.slf4j</groupId>
            <artifactId>slf4j-api</artifactId>
            <optional>true</optional>
        </dependency>

        <dependency>
            <groupId>org.apache.logging.log4j</groupId>
            <artifactId>log4j-core</artifactId>
            <version>2.8.2</version>
            <optional>true</optional>
        </dependency>

        <dependency>
            <groupId>org.apache.logging.log4j</groupId>
            <artifactId>log4j-slf4j-impl</artifactId>
            <optional>true</optional>
        </dependency>

        <dependency>
            <groupId>${project.groupId}</groupId>
            <artifactId>nacos-common</artifactId>
        </dependency>

        <dependency>
            <groupId>${project.groupId}</groupId>
            <artifactId>nacos-api</artifactId>
        </dependency>

        <dependency>
            <groupId>ch.qos.logback</groupId>
            <artifactId>logback-classic</artifactId>
            <optional>true</optional>
        </dependency>

        <dependency>
            <groupId>ch.qos.logback</groupId>
            <artifactId>logback-core</artifactId>
            <optional>true</optional>
        </dependency>

        <dependency>
            <groupId>com.google.guava</groupId>
            <artifactId>guava</artifactId>
        </dependency>

        <dependency>
            <artifactId>commons-codec</artifactId>
            <groupId>commons-codec</groupId>
        </dependency>

        <dependency>
            <groupId>org.codehaus.jackson</groupId>
            <artifactId>jackson-mapper-lgpl</artifactId>
        </dependency>
        <dependency>
            <groupId>net.jcip</groupId>
            <artifactId>jcip-annotations</artifactId>
            <optional>true</optional>
        </dependency>

        <dependency>
            <groupId>com.github.spotbugs</groupId>
            <artifactId>spotbugs-annotations</artifactId>
            <optional>true</optional>
        </dependency>

        <dependency>
            <groupId>junit</groupId>
            <artifactId>junit</artifactId>
            <scope>test</scope>
        </dependency>

    </dependencies>
</project><|MERGE_RESOLUTION|>--- conflicted
+++ resolved
@@ -16,12 +16,7 @@
     <parent>
         <groupId>com.alibaba.nacos</groupId>
         <artifactId>nacos-all</artifactId>
-<<<<<<< HEAD
         <version>0.2.0-SM-SNAPSHOT</version>
-
-=======
-        <version>0.7.0</version>
->>>>>>> 7fac0909
         <relativePath>../pom.xml</relativePath>
     </parent>
 
