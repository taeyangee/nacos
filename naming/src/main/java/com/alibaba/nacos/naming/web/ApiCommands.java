/*
 * Copyright 1999-2018 Alibaba Group Holding Ltd.
 *
 * Licensed under the Apache License, Version 2.0 (the "License");
 * you may not use this file except in compliance with the License.
 * You may obtain a copy of the License at
 *
 *      http://www.apache.org/licenses/LICENSE-2.0
 *
 * Unless required by applicable law or agreed to in writing, software
 * distributed under the License is distributed on an "AS IS" BASIS,
 * WITHOUT WARRANTIES OR CONDITIONS OF ANY KIND, either express or implied.
 * See the License for the specific language governing permissions and
 * limitations under the License.
 */
package com.alibaba.nacos.naming.web;

import com.alibaba.fastjson.JSON;
import com.alibaba.fastjson.JSONArray;
import com.alibaba.fastjson.JSONObject;
import com.alibaba.fastjson.TypeReference;
import com.alibaba.nacos.api.naming.pojo.AbstractHealthChecker;
<<<<<<< HEAD
import com.alibaba.nacos.api.naming.pojo.Service;
=======
import com.alibaba.nacos.common.util.IoUtils;
>>>>>>> 57f2ae4e
import com.alibaba.nacos.common.util.Md5Utils;
import com.alibaba.nacos.common.util.SystemUtils;
import com.alibaba.nacos.naming.boot.RunningConfig;
import com.alibaba.nacos.naming.core.*;
import com.alibaba.nacos.naming.exception.NacosException;
import com.alibaba.nacos.naming.healthcheck.AbstractHealthCheckProcessor;
import com.alibaba.nacos.naming.healthcheck.HealthCheckTask;
import com.alibaba.nacos.naming.healthcheck.HealthCheckType;
import com.alibaba.nacos.naming.healthcheck.RsInfo;
import com.alibaba.nacos.naming.misc.*;
import com.alibaba.nacos.naming.push.ClientInfo;
import com.alibaba.nacos.naming.push.DataSource;
import com.alibaba.nacos.naming.push.PushService;
import com.alibaba.nacos.naming.raft.Datum;
import com.alibaba.nacos.naming.raft.RaftCore;
import com.alibaba.nacos.naming.raft.RaftPeer;
import com.alibaba.nacos.naming.raft.RaftProxy;
import com.ning.http.client.AsyncCompletionHandler;
import com.ning.http.client.Response;
import edu.umd.cs.findbugs.annotations.SuppressFBWarnings;
import org.apache.catalina.util.ParameterMap;
import org.apache.commons.collections.CollectionUtils;
import org.apache.commons.lang3.ArrayUtils;
import org.apache.commons.lang3.BooleanUtils;
import org.apache.commons.lang3.StringUtils;
import org.apache.commons.lang3.math.NumberUtils;
import org.codehaus.jackson.util.VersionUtil;
import org.springframework.beans.factory.annotation.Autowired;
import org.springframework.web.bind.annotation.RequestMapping;
import org.springframework.web.bind.annotation.ResponseBody;
import org.springframework.web.bind.annotation.RestController;

import javax.servlet.http.HttpServletRequest;
import java.io.*;
import java.net.HttpURLConnection;
import java.net.InetAddress;
import java.net.InetSocketAddress;
import java.security.AccessControlException;
import java.security.InvalidParameterException;
import java.text.SimpleDateFormat;
import java.util.*;
import java.util.concurrent.TimeUnit;
import java.util.concurrent.locks.Condition;
import java.util.concurrent.locks.Lock;
import java.util.concurrent.locks.ReentrantLock;

import static com.alibaba.nacos.common.util.SystemUtils.readClusterConf;
import static com.alibaba.nacos.common.util.SystemUtils.writeClusterConf;

/**
 * Old API entry
 *
 * @author nacos
 */
@RestController
@RequestMapping(UtilsAndCommons.NACOS_NAMING_CONTEXT + "/api")
public class ApiCommands {

    @Autowired
    protected DomainsManager domainsManager;

    private DataSource pushDataSource = new DataSource() {

        @Override
        public String getData(PushService.PushClient client) throws Exception {

            Map<String, String[]> params = new HashMap<String, String[]>(10);
            params.put("dom", new String[]{client.getDom()});
            params.put("clusters", new String[]{client.getClusters()});

            // set udp port to 0, otherwise will cause recursion
            params.put("udpPort", new String[]{"0"});

            InetAddress inetAddress = client.getSocketAddr().getAddress();
            params.put("clientIP", new String[]{inetAddress.getHostAddress()});
            params.put("header:Client-Version", new String[]{client.getAgent()});

            JSONObject result = new JSONObject();
            try {
                result = ApiCommands.this.srvIPXT(MockHttpRequest.buildRequest(params));
            } catch (Exception e) {
                Loggers.SRV_LOG.warn("PUSH-SERVICE: dom is not modified", e);
            }

            // overdrive the cache millis to push mode
            result.put("cacheMillis", Switch.getPushCacheMillis(client.getDom()));

            return result.toJSONString();
        }
    };


    @RequestMapping("/dom")
    public JSONObject dom(HttpServletRequest request) throws NacosException {
        // SDK before version 2.0,0 use 'name' instead of 'dom' here
        String name = BaseServlet.optional(request, "name", StringUtils.EMPTY);
        if (StringUtils.isEmpty(name)) {
            name = BaseServlet.required(request, "dom");
        }

        Loggers.SRV_LOG.info("[DOM] request dom:" + name);

        Domain dom = domainsManager.getDomain(name);
        if (dom == null) {
            throw new NacosException(NacosException.NOT_FOUND, "Dom doesn't exist");
        }

        return toPacket(dom);
    }

    @RequestMapping("/domCount")
    public JSONObject domCount(HttpServletRequest request) {

        JSONObject result = new JSONObject();
        result.put("count", domainsManager.getDomCount());

        return result;
    }

    @RequestMapping("/rt4Dom")
    public JSONObject rt4Dom(HttpServletRequest request) {
        String dom = BaseServlet.required(request, "dom");

        VirtualClusterDomain domObj
                = (VirtualClusterDomain) domainsManager.getDomain(dom);
        if (domObj == null) {
            throw new IllegalArgumentException("request dom doesn't exist");
        }

        JSONObject result = new JSONObject();

        JSONArray clusters = new JSONArray();
        for (Map.Entry<String, Cluster> entry : domObj.getClusterMap().entrySet()) {
            JSONObject packet = new JSONObject();
            HealthCheckTask task = entry.getValue().getHealthCheckTask();

            packet.put("name", entry.getKey());
            packet.put("checkRTBest", task.getCheckRTBest());
            packet.put("checkRTWorst", task.getCheckRTWorst());
            packet.put("checkRTNormalized", task.getCheckRTNormalized());

            clusters.add(packet);
        }
        result.put("clusters", clusters);

        return result;
    }

    @RequestMapping("/ip4Dom2")
    public JSONObject ip4Dom2(HttpServletRequest request) throws NacosException {
        String domName = BaseServlet.required(request, "dom");

        VirtualClusterDomain dom = (VirtualClusterDomain) domainsManager.getDomain(domName);

        if (dom == null) {
            throw new NacosException(NacosException.NOT_FOUND, "dom: " + domName + " not found.");
        }

        List<IpAddress> ips = dom.allIPs();

        JSONObject result = new JSONObject();
        JSONArray ipArray = new JSONArray();

        for (IpAddress ip : ips) {
            ipArray.add(ip.toIPAddr() + "_" + ip.isValid());
        }

        result.put("ips", ipArray);
        return result;
    }

    @RequestMapping("/ip4Dom")
    public JSONObject ip4Dom(HttpServletRequest request) throws Exception {

        JSONObject result = new JSONObject();
        try {
            String domName = BaseServlet.required(request, "dom");
            String clusters = BaseServlet.optional(request, "clusters", StringUtils.EMPTY);
            String agent = BaseServlet.optional(request, "header:Client-Version", StringUtils.EMPTY);

            VirtualClusterDomain dom = (VirtualClusterDomain) domainsManager.getDomain(domName);

            if (dom == null) {
                throw new NacosException(NacosException.NOT_FOUND, "dom: " + domName + " not found!");
            }

            List<IpAddress> ips = null;
            if (StringUtils.isEmpty(clusters)) {
                ips = dom.allIPs();
            } else {
                ips = dom.allIPs(Arrays.asList(clusters.split(",")));
            }

            if (CollectionUtils.isEmpty(ips)) {
                result.put("ips", Collections.emptyList());
                return result;
            }

            ClientInfo clientInfo = new ClientInfo(agent);

            JSONArray ipArray = new JSONArray();
            for (IpAddress ip : ips) {
                JSONObject ipPac = new JSONObject();

                ipPac.put("ip", ip.getIp());
                ipPac.put("valid", ip.isValid());
                ipPac.put("port", ip.getPort());
                ipPac.put("marked", ip.isMarked());
                ipPac.put("app", ip.getApp());

                if (clientInfo.version.compareTo(VersionUtil.parseVersion("1.5.0")) >= 0) {
                    ipPac.put("weight", ip.getWeight());
                } else {
                    double weight = ip.getWeight();
                    if (weight == 0) {
                        ipPac.put("weight", (int) ip.getWeight());
                    } else {
                        ipPac.put("weight", ip.getWeight() < 1 ? 1 : (int) ip.getWeight());
                    }
                }
                ipPac.put("checkRT", ip.getCheckRT());
                ipPac.put("cluster", ip.getClusterName());

                ipArray.add(ipPac);
            }

            result.put("ips", ipArray);
        } catch (Throwable e) {
            Loggers.SRV_LOG.warn("VIPSRV-IP4DOM", "failed to call ip4Dom, caused " + e.getMessage());
            throw new IllegalArgumentException(e);
        }

        return result;
    }

    @RequestMapping("/regDom")
    public String regDom(HttpServletRequest request) throws Exception {

        String dom = BaseServlet.required(request, "dom");
        if (domainsManager.getDomain(dom) != null) {
            throw new IllegalArgumentException("specified dom already exists, dom : " + dom);
        }

        addOrReplaceDom(request);

        return "ok";
    }

    @RequestMapping("/clientBeat")
    public JSONObject clientBeat(HttpServletRequest request) throws Exception {

        String beat = BaseServlet.required(request, "beat");
        Loggers.SRV_LOG.info("receive beat: " + beat);
        RsInfo clientBeat = JSON.parseObject(beat, RsInfo.class);
        if (StringUtils.isBlank(clientBeat.getCluster())) {
            clientBeat.setCluster(UtilsAndCommons.DEFAULT_CLUSTER_NAME);
        }
        String dom = BaseServlet.required(request, "dom");
        String app;
        app = BaseServlet.optional(request, "app", StringUtils.EMPTY);
        String clusterName = clientBeat.getCluster();

        if (StringUtils.isBlank(clusterName)) {
            clusterName = UtilsAndCommons.DEFAULT_CLUSTER_NAME;
        }

        Loggers.TENANT.debug("client-beat", "beat: " + beat);
        VirtualClusterDomain virtualClusterDomain = (VirtualClusterDomain) domainsManager.getDomain(dom);
        Map<String, String[]> stringMap = new HashMap<>(16);
        stringMap.put("dom", Arrays.asList(dom).toArray(new String[1]));
        stringMap.put("enableClientBeat", Arrays.asList("true").toArray(new String[1]));
        stringMap.put("cktype", Arrays.asList("TCP").toArray(new String[1]));
        stringMap.put("appName", Arrays.asList(app).toArray(new String[1]));
        stringMap.put("clusterName", Arrays.asList(clusterName).toArray(new String[1]));

        //if domain does not exist, register it.
        if (virtualClusterDomain == null) {
            regDom(MockHttpRequest.buildRequest(stringMap));
            Loggers.SRV_LOG.warn("dom not found, register it, dom:" + dom);
        }

        virtualClusterDomain = (VirtualClusterDomain) domainsManager.getDomain(dom);

        String ip = clientBeat.getIp();
        int port = clientBeat.getPort();

        IpAddress ipAddress = new IpAddress();
        ipAddress.setPort(port);
        ipAddress.setIp(ip);
        ipAddress.setWeight(clientBeat.getWeight());
        ipAddress.setMetadata(clientBeat.getMetadata());
        ipAddress.setClusterName(clusterName);

        if (!virtualClusterDomain.getClusterMap().containsKey(ipAddress.getClusterName())) {
            doAddCluster4Dom(MockHttpRequest.buildRequest(stringMap));
        }

        if (!virtualClusterDomain.allIPs().contains(ipAddress)) {
            stringMap.put("ipList", Arrays.asList(JSON.toJSONString(Arrays.asList(ipAddress))).toArray(new String[1]));
            stringMap.put("json", Arrays.asList("true").toArray(new String[1]));
            addIP4Dom(MockHttpRequest.buildRequest(stringMap));
            Loggers.SRV_LOG.warn("ip not found, register it, dom:" + dom + ", ip:" + ipAddress);
        }

        if (!DistroMapper.responsible(dom)) {
            String server = DistroMapper.mapSrv(dom);
            Loggers.EVT_LOG.info("I'm not responsible for " + dom + ", proxy it to " + server);
            Map<String, String> proxyParams = new HashMap<>(16);
            for (Map.Entry<String, String[]> entry : request.getParameterMap().entrySet()) {
                String key = entry.getKey();
                String value = entry.getValue()[0];
                proxyParams.put(key, value);
            }

            if (!server.contains(UtilsAndCommons.CLUSTER_CONF_IP_SPLITER)) {
                server = server + UtilsAndCommons.CLUSTER_CONF_IP_SPLITER + RunningConfig.getServerPort();
            }

            String url = "http://" + server + RunningConfig.getContextPath()
                    + UtilsAndCommons.NACOS_NAMING_CONTEXT + "/api/clientBeat";
            HttpClient.HttpResult httpResult = HttpClient.httpGet(url, null, proxyParams);

            if (httpResult.code != HttpURLConnection.HTTP_OK) {
                throw new IllegalArgumentException("failed to proxy client beat to" + server + ", beat: " + beat);
            }
        } else {
            if (virtualClusterDomain != null) {
                virtualClusterDomain.processClientBeat(clientBeat);
            }
        }

        JSONObject result = new JSONObject();

        result.put("clientBeatInterval", Switch.getClientBeatInterval());

        return result;
    }


    private String addOrReplaceDom(HttpServletRequest request) throws Exception {

        String dom = BaseServlet.required(request, "dom");
        String owners = BaseServlet.optional(request, "owners", StringUtils.EMPTY);
        String token = BaseServlet.optional(request, "token", Md5Utils.getMD5(dom, "utf-8"));

        float protectThreshold = NumberUtils.toFloat(BaseServlet.optional(request, "protectThreshold", "0.0"));
        boolean isUseSpecifiedURL = Boolean.parseBoolean(BaseServlet.optional(request, "isUseSpecifiedURL", "false"));
        String envAndSite = BaseServlet.optional(request, "envAndSites", StringUtils.EMPTY);
        boolean resetWeight = Boolean.parseBoolean(BaseServlet.optional(request, "resetWeight", "false"));
        boolean enableHealthCheck = Boolean.parseBoolean(BaseServlet.optional(request, "enableHealthCheck", "true"));
        boolean enable = Boolean.parseBoolean(BaseServlet.optional(request, "serviceEnabled", "true"));

        String disabledSites = BaseServlet.optional(request, "disabledSites", StringUtils.EMPTY);
        boolean eanbleClientBeat = Boolean.parseBoolean(BaseServlet.optional(request, "enableClientBeat", "true"));
        String clusterName = BaseServlet.optional(request, "clusterName", UtilsAndCommons.DEFAULT_CLUSTER_NAME);

        String serviceMetadataJson = BaseServlet.optional(request, "serviceMetadata", StringUtils.EMPTY);
        String clusterMetadataJson = BaseServlet.optional(request, "clusterMetadata", StringUtils.EMPTY);

        Loggers.SRV_LOG.info("[RESET-WEIGHT] " + String.valueOf(resetWeight));

        VirtualClusterDomain domObj = new VirtualClusterDomain();
        domObj.setName(dom);
        domObj.setToken(token);
        domObj.setOwners(Arrays.asList(owners.split(",")));
        domObj.setProtectThreshold(protectThreshold);
        domObj.setUseSpecifiedURL(isUseSpecifiedURL);
        domObj.setResetWeight(resetWeight);
        domObj.setEnableHealthCheck(enableHealthCheck);
        domObj.setEnabled(enable);
        domObj.setEnableClientBeat(eanbleClientBeat);

        if (StringUtils.isNotEmpty(serviceMetadataJson)) {
            domObj.setMetadata(JSON.parseObject(serviceMetadataJson, new TypeReference<Map<String, String>>() {
            }));
        }

        if (StringUtils.isNotEmpty(envAndSite) && StringUtils.isNotEmpty(disabledSites)) {
            throw new IllegalArgumentException("envAndSite and disabledSites are not allowed both not empty.");
        }

        String clusters = BaseServlet.optional(request, "clusters", StringUtils.EMPTY);
        if (!StringUtils.isEmpty(clusters)) {
            // new format
            List<Cluster> clusterObjs = JSON.parseArray(clusters, Cluster.class);

            for (Cluster cluster : clusterObjs) {
                domObj.getClusterMap().put(cluster.getName(), cluster);
            }
        } else {
            // old format, default cluster will be constructed automatically
            String cktype = BaseServlet.optional(request, "cktype", "TCP");
            String ipPort4Check = BaseServlet.optional(request, "ipPort4Check", "true");
            String nodegroup = BaseServlet.optional(request, "nodegroup", StringUtils.EMPTY);

            int defIPPort = NumberUtils.toInt(BaseServlet.optional(request, "defIPPort", "-1"));
            int defCkport = NumberUtils.toInt(BaseServlet.optional(request, "defCkport", "80"));

            Cluster cluster = new Cluster();
            cluster.setName(clusterName);

            cluster.setLegacySyncConfig(nodegroup);

            cluster.setUseIPPort4Check(Boolean.parseBoolean(ipPort4Check));
            cluster.setDefIPPort(defIPPort);
            cluster.setDefCkport(defCkport);

            if (StringUtils.isNotEmpty(clusterMetadataJson)) {
                cluster.setMetadata(JSON.parseObject(clusterMetadataJson, new TypeReference<Map<String, String>>() {
                }));
            }

            if (AbstractHealthChecker.Tcp.TYPE.equals(cktype)) {
                AbstractHealthChecker.Tcp config = new AbstractHealthChecker.Tcp();
                cluster.setHealthChecker(config);
            } else if (AbstractHealthChecker.Http.TYPE.equals(cktype)) {

                String path = BaseServlet.optional(request, "path", StringUtils.EMPTY);
                String headers = BaseServlet.optional(request, "headers", StringUtils.EMPTY);
                String expectedResponseCode = BaseServlet.optional(request, "expectedResponseCode", "200");

                AbstractHealthChecker.Http config = new AbstractHealthChecker.Http();
                config.setType(cktype);
                config.setPath(path);
                config.setHeaders(headers);
                config.setExpectedResponseCode(Integer.parseInt(expectedResponseCode));
                cluster.setHealthChecker(config);

            } else if (AbstractHealthChecker.Mysql.TYPE.equals(cktype)) {

                AbstractHealthChecker.Mysql config = new AbstractHealthChecker.Mysql();
                String user = BaseServlet.optional(request, "user", StringUtils.EMPTY);
                String pwd = BaseServlet.optional(request, "pwd", StringUtils.EMPTY);
                String cmd = BaseServlet.optional(request, "cmd", StringUtils.EMPTY);
                config.setUser(user);
                config.setPwd(pwd);
                config.setCmd(cmd);
                cluster.setHealthChecker(config);
            }

            domObj.getClusterMap().put(clusterName, cluster);
        }

        // now valid the dom. if failed, exception will be thrown
        domObj.setLastModifiedMillis(System.currentTimeMillis());
        domObj.recalculateChecksum();
        domObj.valid();

        domainsManager.easyAddOrReplaceDom(domObj);

        return "ok";
    }

    @NeedAuth
    @RequestMapping("/replaceDom")
    public String replaceDom(HttpServletRequest request) throws Exception {
        String dom = BaseServlet.required(request, "dom");
        if (domainsManager.getDomain(dom) == null) {
            throw new IllegalArgumentException("specified dom doesn't exist, dom : " + dom);
        }

        addOrReplaceDom(request);

        Loggers.SRV_LOG.info("dom: " + dom + " is updated, operator: "
                + BaseServlet.optional(request, "clientIP", "unknown"));

        return "ok";
    }

    private IpAddress getIPAddress(HttpServletRequest request) {

        String ip = BaseServlet.required(request, "ip");
        String port = BaseServlet.required(request, "port");
        String weight = BaseServlet.optional(request, "weight", "1");
        String cluster = BaseServlet.optional(request, "cluster", StringUtils.EMPTY);
        if (StringUtils.isEmpty(cluster)) {
            cluster = BaseServlet.optional(request, "clusterName", UtilsAndCommons.DEFAULT_CLUSTER_NAME);
        }
        boolean enabled = BooleanUtils.toBoolean(BaseServlet.optional(request, "enable", "true"));

        IpAddress ipAddress = new IpAddress();
        ipAddress.setPort(Integer.parseInt(port));
        ipAddress.setIp(ip);
        ipAddress.setWeight(Double.parseDouble(weight));
        ipAddress.setClusterName(cluster);
        ipAddress.setEnabled(enabled);

        return ipAddress;
    }

    @RequestMapping("/deRegService")
    public String deRegService(HttpServletRequest request) throws Exception {
        IpAddress ipAddress = getIPAddress(request);
        String dom = BaseServlet.optional(request, "serviceName", StringUtils.EMPTY);
        if (StringUtils.isEmpty(dom)) {
            dom = BaseServlet.required(request, "dom");
        }

        VirtualClusterDomain virtualClusterDomain = (VirtualClusterDomain) domainsManager.getDomain(dom);
        if (virtualClusterDomain == null) {
            return "ok";
        }

        ParameterMap<String, String[]> parameterMap = new ParameterMap<>();
        parameterMap.put("dom", Arrays.asList(dom).toArray(new String[1]));
        parameterMap.put("ipList", Arrays.asList(JSON.toJSONString(Arrays.asList(ipAddress))).toArray(new String[1]));
        parameterMap.put("json", Arrays.asList("true").toArray(new String[1]));
        parameterMap.put("token", Arrays.asList(virtualClusterDomain.getToken()).toArray(new String[1]));
        MockHttpRequest mockHttpRequest = MockHttpRequest.buildRequest(parameterMap);

        return remvIP4Dom(mockHttpRequest);

    }

    @SuppressFBWarnings("JLM_JSR166_LOCK_MONITORENTER")
    @RequestMapping("/regService")
    public String regService(HttpServletRequest request) throws Exception {

        String dom = BaseServlet.required(request, "dom");
        String tenant = BaseServlet.optional(request, "tid", StringUtils.EMPTY);
        String app = BaseServlet.optional(request, "app", "DEFAULT");
        String env = BaseServlet.optional(request, "env", StringUtils.EMPTY);
        String metadata = BaseServlet.optional(request, "metadata", StringUtils.EMPTY);

        VirtualClusterDomain virtualClusterDomain = (VirtualClusterDomain) domainsManager.getDomain(dom);

        IpAddress ipAddress = getIPAddress(request);
        ipAddress.setApp(app);
        ipAddress.setServiceName(dom);
        ipAddress.setInstanceId(ipAddress.generateInstanceId());
        ipAddress.setLastBeat(System.currentTimeMillis());
        if (StringUtils.isNotEmpty(metadata)) {
            ipAddress.setMetadata(UtilsAndCommons.parseMetadata(metadata));
        }

        Loggers.TENANT.debug("reg-service: " + dom + "|" + ipAddress.toJSON() + "|" + env + "|" + tenant + "|" + app);

        if (virtualClusterDomain == null) {

            Lock lock = domainsManager.addLock(dom);
            Condition condition = domainsManager.addCondtion(dom);
            regDom(request);
            try {
                lock.lock();
                condition.await(5000, TimeUnit.MILLISECONDS);
            } finally {
                lock.unlock();
            }

            virtualClusterDomain = (VirtualClusterDomain) domainsManager.getDomain(dom);
        }

        if (virtualClusterDomain != null) {

            if (!virtualClusterDomain.getClusterMap().containsKey(ipAddress.getClusterName())) {
                doAddCluster4Dom(request);
            }

            Loggers.TENANT.debug("reg-service", "add ip: " + dom + "|" + ipAddress.toJSON());
            Map<String, String[]> stringMap = new HashMap<>(16);
            stringMap.put("dom", Arrays.asList(dom).toArray(new String[1]));
            stringMap.put("ipList", Arrays.asList(JSON.toJSONString(Arrays.asList(ipAddress))).toArray(new String[1]));
            stringMap.put("json", Arrays.asList("true").toArray(new String[1]));
            stringMap.put("token", Arrays.asList(virtualClusterDomain.getToken()).toArray(new String[1]));

            doAddIP4Dom(MockHttpRequest.buildRequest(stringMap));
        } else {
            throw new IllegalArgumentException("dom not found: " + dom);
        }

        return "ok";
    }


    @NeedAuth
    @RequestMapping("/updateDom")
    public String updateDom(HttpServletRequest request) throws Exception {
        // dom
        String name = BaseServlet.required(request, "dom");
        VirtualClusterDomain dom = (VirtualClusterDomain) domainsManager.getDomain(name);
        if (dom == null) {
            throw new IllegalStateException("dom not found");
        }

        RaftPeer leader = RaftCore.getLeader();
        if (leader == null) {
            throw new IllegalStateException("not leader at present, cannot update");
        }

        String owners = BaseServlet.optional(request, "owners", StringUtils.EMPTY);
        if (!StringUtils.isEmpty(owners)) {
            dom.setOwners(Arrays.asList(owners.split(",")));
        }

        String token = BaseServlet.optional(request, "newToken", StringUtils.EMPTY);
        if (!StringUtils.isEmpty(token)) {
            dom.setToken(token);
        }

        String enableClientBeat = BaseServlet.optional(request, "enableClientBeat", StringUtils.EMPTY);
        if (!StringUtils.isEmpty(enableClientBeat)) {
            dom.setEnableClientBeat(Boolean.parseBoolean(enableClientBeat));
        }

        String protectThreshold = BaseServlet.optional(request, "protectThreshold", StringUtils.EMPTY);
        if (!StringUtils.isEmpty(protectThreshold)) {
            dom.setProtectThreshold(Float.parseFloat(protectThreshold));
        }

        String sitegroup = BaseServlet.optional(request, "sitegroup", StringUtils.EMPTY);
        String setSiteGroupForce = BaseServlet.optional(request, "setSiteGroupForce", StringUtils.EMPTY);
        if (!StringUtils.isEmpty(sitegroup) || !StringUtils.isEmpty(setSiteGroupForce)) {
            Cluster cluster
                    = dom.getClusterMap().get(BaseServlet.optional(request, "cluster", UtilsAndCommons.DEFAULT_CLUSTER_NAME));
            if (cluster == null) {
                throw new IllegalStateException("cluster not found");
            }

            cluster.setSitegroup(sitegroup);
        }

        String cktype = BaseServlet.optional(request, "cktype", StringUtils.EMPTY);
        if (!StringUtils.isEmpty(cktype)) {
            Cluster cluster
                    = dom.getClusterMap().get(BaseServlet.optional(request, "cluster", UtilsAndCommons.DEFAULT_CLUSTER_NAME));
            if (cluster == null) {
                throw new IllegalStateException("cluster not found");
            }

            if (cktype.equals(AbstractHealthCheckProcessor.HTTP_PROCESSOR.getType())) {
                AbstractHealthChecker.Http config = new AbstractHealthChecker.Http();
                config.setType(cktype);
                config.setPath(BaseServlet.required(request, "path"));
                cluster.setHealthChecker(config);
            } else if (cktype.equals(AbstractHealthCheckProcessor.TCP_PROCESSOR.getType())) {
                AbstractHealthChecker.Tcp config = new AbstractHealthChecker.Tcp();
                config.setType(cktype);
                cluster.setHealthChecker(config);
            } else if (cktype.equals(AbstractHealthCheckProcessor.MYSQL_PROCESSOR.getType())) {
                AbstractHealthChecker.Mysql config = new AbstractHealthChecker.Mysql();
                config.setCmd(BaseServlet.required(request, "cmd"));
                config.setPwd(BaseServlet.required(request, "pwd"));
                config.setUser(BaseServlet.required(request, "user"));
                cluster.setHealthChecker(config);
            } else {
                throw new IllegalArgumentException("unsupported health check type: " + cktype);
            }

        }

        String defIPPort = BaseServlet.optional(request, "defIPPort", StringUtils.EMPTY);
        if (!StringUtils.isEmpty(defIPPort)) {
            Cluster cluster
                    = dom.getClusterMap().get(BaseServlet.optional(request, "cluster", UtilsAndCommons.DEFAULT_CLUSTER_NAME));
            if (cluster == null) {
                throw new IllegalStateException("cluster not found");
            }

            cluster.setDefIPPort(Integer.parseInt(defIPPort));
        }

        String submask = BaseServlet.optional(request, "submask", StringUtils.EMPTY);
        if (!StringUtils.isEmpty(submask)) {
            Cluster cluster
                    = dom.getClusterMap().get(BaseServlet.optional(request, "cluster", UtilsAndCommons.DEFAULT_CLUSTER_NAME));
            if (cluster == null) {
                throw new IllegalStateException("cluster not found");
            }

            cluster.setSubmask(submask);
        }

        String ipPort4Check = BaseServlet.optional(request, "ipPort4Check", StringUtils.EMPTY);
        if (!StringUtils.isEmpty(ipPort4Check)) {
            Cluster cluster
                    = dom.getClusterMap().get(BaseServlet.optional(request, "cluster", UtilsAndCommons.DEFAULT_CLUSTER_NAME));
            if (cluster == null) {
                throw new IllegalStateException("cluster not found");
            }

            cluster.setUseIPPort4Check(Boolean.parseBoolean(ipPort4Check));
        }

        String defCkPort = BaseServlet.optional(request, "defCkPort", StringUtils.EMPTY);
        if (!StringUtils.isEmpty(defCkPort)) {
            Cluster cluster
                    = dom.getClusterMap().get(BaseServlet.optional(request, "cluster", UtilsAndCommons.DEFAULT_CLUSTER_NAME));
            if (cluster == null) {
                throw new IllegalStateException("cluster not found");
            }

            cluster.setDefCkport(Integer.parseInt(defCkPort));
        }

        String useSpecifiedUrl = BaseServlet.optional(request, "useSpecifiedURL", StringUtils.EMPTY);
        if (!StringUtils.isEmpty(useSpecifiedUrl)) {
            dom.setUseSpecifiedURL(Boolean.parseBoolean(useSpecifiedUrl));
        }

        String resetWeight = BaseServlet.optional(request, "resetWeight", StringUtils.EMPTY);
        if (!StringUtils.isEmpty(resetWeight)) {
            dom.setResetWeight(Boolean.parseBoolean(resetWeight));
        }

        String enableHealthCheck = BaseServlet.optional(request, "enableHealthCheck", StringUtils.EMPTY);
        if (!StringUtils.isEmpty(enableHealthCheck)) {
            dom.setEnableHealthCheck(Boolean.parseBoolean(enableHealthCheck));
        }

        String enabled = BaseServlet.optional(request, "serviceEnabled", "true");
        if (!StringUtils.isEmpty(enabled)) {
            dom.setEnabled(Boolean.parseBoolean(enabled));
        }

        String ipDeletedTimeout = BaseServlet.optional(request, "ipDeletedTimeout", "-1");

        if (!StringUtils.isNotEmpty(ipDeletedTimeout)) {
            long timeout = Long.parseLong(ipDeletedTimeout);
            if (timeout < VirtualClusterDomain.MINIMUM_IP_DELETE_TIMEOUT) {
                throw new IllegalArgumentException("ipDeletedTimeout is too short: " + timeout + ", better longer than 60000");
            }

            dom.setIpDeleteTimeout(timeout);
        }

        // now do the validation
        dom.setLastModifiedMillis(System.currentTimeMillis());
        dom.recalculateChecksum();
        dom.valid();

        domainsManager.easyAddOrReplaceDom(dom);

        return "ok";
    }

    @RequestMapping("/hello")
    public JSONObject hello(HttpServletRequest request) {
        JSONObject result = new JSONObject();
        result.put("msg", "Hello! I am Nacos-Naming and healthy! total dom: diamond "
                + domainsManager.getDomMap().size() + ",raft " + domainsManager.getRaftDomMap().size()
                + ", local port:" + RunningConfig.getServerPort());
        return result;
    }


    @NeedAuth
    @RequestMapping("/remvDom")
    public String remvDom(HttpServletRequest request) throws Exception {
        String dom = BaseServlet.required(request, "dom");
        if (domainsManager.getDomain(dom) == null) {
            throw new IllegalStateException("specified domain doesn't exists.");
        }

        domainsManager.easyRemoveDom(dom);

        return "ok";
    }

    @RequestMapping("/getDomsByIP")
    public JSONObject getDomsByIP(HttpServletRequest request) {
        String ip = BaseServlet.required(request, "ip");

        Set<String> doms = new HashSet<String>();
        for (String dom : domainsManager.getAllDomNames()) {
            Domain domObj = domainsManager.getDomain(dom);

            List<IpAddress> ipObjs = domObj.allIPs();
            for (IpAddress ipObj : ipObjs) {
                if (ip.contains(":")) {
                    if (StringUtils.equals(ipObj.getIp() + ":" + ipObj.getPort(), ip)) {
                        doms.add(domObj.getName());
                    }
                } else {
                    if (StringUtils.equals(ipObj.getIp(), ip)) {
                        doms.add(domObj.getName());
                    }
                }
            }
        }

        JSONObject result = new JSONObject();

        result.put("doms", doms);

        return result;
    }

    @RequestMapping("/onAddIP4Dom")
    public String onAddIP4Dom(HttpServletRequest request) throws Exception {
        if (Switch.getDisableAddIP()) {
            throw new AccessControlException("Adding IP for dom is forbidden now.");
        }

        String clientIP = BaseServlet.required(request, "clientIP");

        long term = Long.parseLong(BaseServlet.required(request, "term"));

        if (!RaftCore.isLeader(clientIP)) {
            Loggers.RAFT.warn("peer(" + JSON.toJSONString(clientIP) + ") tried to publish " +
                    "data but wasn't leader, leader: " + JSON.toJSONString(RaftCore.getLeader()));
            throw new IllegalStateException("peer(" + clientIP + ") tried to publish " +
                    "data but wasn't leader");
        }

        if (term < RaftCore.getPeerSet().local().term.get()) {
            Loggers.RAFT.warn("out of date publish, pub-term: "
                    + JSON.toJSONString(clientIP) + ", cur-term: " + JSON.toJSONString(RaftCore.getPeerSet().local()));
            throw new IllegalStateException("out of date publish, pub-term:"
                    + term + ", cur-term: " + RaftCore.getPeerSet().local().term.get());
        }

        RaftCore.getPeerSet().local().resetLeaderDue();

        final String dom = BaseServlet.required(request, "dom");
        if (domainsManager.getDomain(dom) == null) {
            throw new IllegalStateException("dom doesn't exist: " + dom);
        }

        boolean updateOnly = Boolean.parseBoolean(BaseServlet.optional(request, "updateOnly", Boolean.FALSE.toString()));

        String ipListString = BaseServlet.required(request, "ipList");
        List<IpAddress> newIPs = new ArrayList<>();

        List<String> ipList;
        if (Boolean.parseBoolean(BaseServlet.optional(request, SwitchEntry.PARAM_JSON, Boolean.FALSE.toString()))) {
            newIPs = JSON.parseObject(ipListString, new TypeReference<List<IpAddress>>() {
            });
        } else {
            ipList = Arrays.asList(ipListString.split(","));
            for (String ip : ipList) {
                IpAddress ipAddr = IpAddress.fromJSON(ip);
                newIPs.add(ipAddr);
            }
        }

        long timestamp = Long.parseLong(BaseServlet.required(request, "timestamp"));

        if (CollectionUtils.isEmpty(newIPs)) {
            throw new IllegalArgumentException("Empty ip list");
        }

        if (updateOnly) {
            //make sure every IP is in the dom, otherwise refuse update
            List<IpAddress> oldIPs = domainsManager.getDomain(dom).allIPs();
            Collection diff = CollectionUtils.subtract(newIPs, oldIPs);
            if (diff.size() != 0) {
                throw new IllegalArgumentException("these IPs are not present: " + Arrays.toString(diff.toArray())
                        + ", if you want to add them, remove updateOnly flag");
            }
        }
        domainsManager.easyAddIP4Dom(dom, newIPs, timestamp, term);

        return "ok";
    }


    private String doAddIP4Dom(HttpServletRequest request) throws Exception {

        if (Switch.getDisableAddIP()) {
            throw new AccessControlException("Adding IP for dom is forbidden now.");
        }

        Map<String, String> proxyParams = new HashMap<>(16);
        for (Map.Entry<String, String[]> entry : request.getParameterMap().entrySet()) {
            proxyParams.put(entry.getKey(), entry.getValue()[0]);
        }

        String ipListString = BaseServlet.required(request, "ipList");
        final List<String> ipList;
        List<IpAddress> newIPs = new ArrayList<>();

        if (Boolean.parseBoolean(BaseServlet.optional(request, SwitchEntry.PARAM_JSON, Boolean.FALSE.toString()))) {
            ipList = Arrays.asList(ipListString);
            newIPs = JSON.parseObject(ipListString, new TypeReference<List<IpAddress>>() {
            });
        } else {
            ipList = Arrays.asList(ipListString.split(","));
            for (String ip : ipList) {
                IpAddress ipAddr = IpAddress.fromJSON(ip);
                newIPs.add(ipAddr);
            }
        }

        if (!RaftCore.isLeader()) {
            Loggers.RAFT.info("I'm not leader, will proxy to leader.");
            if (RaftCore.getLeader() == null) {
                throw new IllegalArgumentException("no leader now.");
            }

            RaftPeer leader = RaftCore.getLeader();

            String server = leader.ip;
            if (!server.contains(UtilsAndCommons.CLUSTER_CONF_IP_SPLITER)) {
                server = server + UtilsAndCommons.CLUSTER_CONF_IP_SPLITER + RunningConfig.getServerPort();
            }

            String url = "http://" + server
                    + RunningConfig.getContextPath() + UtilsAndCommons.NACOS_NAMING_CONTEXT + "/api/addIP4Dom";
            HttpClient.HttpResult result1 = HttpClient.httpPost(url, null, proxyParams);

            if (result1.code != HttpURLConnection.HTTP_OK) {
                Loggers.SRV_LOG.warn("failed to add ip for dom, caused " + result1.content);
                throw new IllegalArgumentException("failed to add ip for dom, caused " + result1.content);
            }

            return "ok";
        }

        final String dom = BaseServlet.required(request, "dom");
        if (domainsManager.getDomain(dom) == null) {
            throw new IllegalStateException("dom doesn't exist: " + dom);
        }

        boolean updateOnly = Boolean.parseBoolean(BaseServlet.optional(request, "updateOnly", "false"));

        if (CollectionUtils.isEmpty(newIPs)) {
            throw new IllegalArgumentException("Empty ip list");
        }

        if (updateOnly) {
            //make sure every IP is in the dom, otherwise refuse update
            List<IpAddress> oldIPs = domainsManager.getDomain(dom).allIPs();
            Collection diff = CollectionUtils.subtract(newIPs, oldIPs);
            if (diff.size() != 0) {
                throw new IllegalArgumentException("these IPs are not present: " + Arrays.toString(diff.toArray())
                        + ", if you want to add them, remove updateOnly flag");
            }
        }

        String key = UtilsAndCommons.getIPListStoreKey(domainsManager.getDomain(dom));

        Datum datum = RaftCore.getDatum(key);
        if (datum == null) {
            try {
                domainsManager.getDom2LockMap().get(dom).lock();
                datum = RaftCore.getDatum(key);
                if (datum == null) {
                    datum = new Datum();
                    datum.key = key;
                    RaftCore.addDatum(datum);
                }
            } finally {
                domainsManager.getDom2LockMap().get(dom).unlock();
            }
        }

        long timestamp = RaftCore.getDatum(key).timestamp.incrementAndGet();

        if (RaftCore.isLeader()) {
            try {
<<<<<<< HEAD
                final CountDownLatch countDownLatch = new CountDownLatch(RaftCore.getPeerSet().majorityCount());
                proxyParams.put("clientIP", NetUtils.localServer());
=======
                domainsManager.getDom2LockMap().get(dom).lock();
                proxyParams.put("clientIP", NetUtils.localIP());
>>>>>>> 57f2ae4e
                proxyParams.put("notify", "true");

                proxyParams.put("term", String.valueOf(RaftCore.getPeerSet().local().term));
                proxyParams.put("timestamp", String.valueOf(timestamp));

                for (final RaftPeer peer : RaftCore.getPeers()) {

                    UtilsAndCommons.RAFT_PUBLISH_EXECUTOR.execute(new Runnable() {
                        @Override
                        public void run() {

                            String server = peer.ip;

                            if (!server.contains(UtilsAndCommons.CLUSTER_CONF_IP_SPLITER)) {
                                server = server + UtilsAndCommons.CLUSTER_CONF_IP_SPLITER + RunningConfig.getServerPort();
                            }

                            String url = "http://" + server
                                    + RunningConfig.getContextPath() + UtilsAndCommons.NACOS_NAMING_CONTEXT + "/api/onAddIP4Dom";

                            try {
                                HttpClient.asyncHttpPost(url, null, proxyParams, new AsyncCompletionHandler() {
                                    @Override
                                    public Integer onCompleted(Response response) throws Exception {
                                        if (response.getStatusCode() != HttpURLConnection.HTTP_OK) {
                                            Loggers.SRV_LOG.warn("failed to add ip for dom: " + dom
                                                    + ",ipList = " + ipList + ",code: " + response.getStatusCode()
                                                    + ", caused " + response.getResponseBody() + ", server: " + peer.ip);
                                            return 1;
                                        }
                                        return 0;
                                    }
                                });
                            } catch (Exception e) {
                                Loggers.SRV_LOG.error("ADD-IP", "failed when publish to peer." + url, e);
                            }
                        }
                    });
                }

                Loggers.EVT_LOG.info("{" + dom + "} {POS} {IP-ADD}" + " new: "
                        + Arrays.toString(ipList.toArray()) + " operatorIP: "
                        + BaseServlet.optional(request, "clientIP", "unknown"));
            } finally {
                domainsManager.getDom2LockMap().get(dom).unlock();
            }
        }

        return "ok";
    }

    @NeedAuth
    @RequestMapping("/addIP4Dom")
    public String addIP4Dom(HttpServletRequest request) throws Exception {
        return doAddIP4Dom(request);
    }

    @RequestMapping("/srvAllIP")
    public JSONObject srvAllIP(HttpServletRequest request) throws Exception {

        JSONObject result = new JSONObject();

        if (DistroMapper.getLocalhostIP().equals(UtilsAndCommons.LOCAL_HOST_IP)) {
            throw new Exception("invalid localhost ip: " + DistroMapper.getLocalhostIP());
        }

        String dom = BaseServlet.required(request, "dom");
        VirtualClusterDomain domObj = (VirtualClusterDomain) domainsManager.getDomain(dom);
        String clusters = BaseServlet.optional(request, "clusters", StringUtils.EMPTY);

        if (domObj == null) {
            throw new NacosException(NacosException.NOT_FOUND, "dom not found: " + dom);
        }

        checkIfDisabled(domObj);

        long cacheMillis = Switch.getCacheMillis(dom);

        List<IpAddress> srvedIPs;

        if (StringUtils.isEmpty(clusters)) {
            srvedIPs = domObj.allIPs();
        } else {
            srvedIPs = domObj.allIPs(Arrays.asList(clusters.split(",")));
        }

        JSONArray ipArray = new JSONArray();

        for (IpAddress ip : srvedIPs) {
            JSONObject ipObj = new JSONObject();

            ipObj.put("ip", ip.getIp());
            ipObj.put("port", ip.getPort());
            ipObj.put("valid", ip.isValid());
            ipObj.put("weight", ip.getWeight());
            ipObj.put("doubleWeight", ip.getWeight());
            ipObj.put("instanceId", ip.getInstanceId());
            ipObj.put("metadata", ip.getMetadata());
            ipArray.add(ipObj);
        }

        result.put("hosts", ipArray);

        result.put("dom", dom);
        result.put("clusters", clusters);
        result.put("cacheMillis", cacheMillis);
        result.put("lastRefTime", System.currentTimeMillis());
        result.put("checksum", domObj.getChecksum());
        result.put("allIPs", "true");

        return result;
    }

    @RequestMapping("/srvIPXT")
    @ResponseBody
    public JSONObject srvIPXT(HttpServletRequest request) throws Exception {

        JSONObject result = new JSONObject();

        if (DistroMapper.getLocalhostIP().equals(UtilsAndCommons.LOCAL_HOST_IP)) {
            throw new Exception("invalid localhost ip: " + DistroMapper.getLocalhostIP());
        }

        String dom = BaseServlet.required(request, "dom");

        VirtualClusterDomain domObj = (VirtualClusterDomain) domainsManager.getDomain(dom);
        String agent = request.getHeader("Client-Version");
        String clusters = BaseServlet.optional(request, "clusters", StringUtils.EMPTY);
        String clientIP = BaseServlet.optional(request, "clientIP", StringUtils.EMPTY);
        Integer udpPort = Integer.parseInt(BaseServlet.optional(request, "udpPort", "0"));
        String env = BaseServlet.optional(request, "env", StringUtils.EMPTY);
        String error = BaseServlet.optional(request, "unconsistentDom", StringUtils.EMPTY);
        boolean isCheck = Boolean.parseBoolean(BaseServlet.optional(request, "isCheck", "false"));

        String app = BaseServlet.optional(request, "app", StringUtils.EMPTY);

        String tenant = BaseServlet.optional(request, "tid", StringUtils.EMPTY);

        boolean healthyOnly = Boolean.parseBoolean(BaseServlet.optional(request, "healthOnly", "false"));

        if (!StringUtils.isEmpty(error)) {
            Loggers.ROLE_LOG.info("ENV-NOT-CONSISTENT", error);
        }

        if (domObj == null) {
            throw new NacosException(NacosException.NOT_FOUND, "dom not found: " + dom);
        }

        checkIfDisabled(domObj);

        long cacheMillis = Switch.getCacheMillis(dom);

        // now try to enable the push
        try {
            if (udpPort > 0 && PushService.canEnablePush(agent)) {
                PushService.addClient(dom,
                        clusters,
                        agent,
                        new InetSocketAddress(clientIP, udpPort),
                        pushDataSource,
                        tenant,
                        app);
                cacheMillis = Switch.getPushCacheMillis(dom);
            }
        } catch (Exception e) {
            Loggers.SRV_LOG.error("VIPSRV-API", "failed to added push client", e);
            cacheMillis = Switch.getCacheMillis(dom);
        }

        List<IpAddress> srvedIPs;

        srvedIPs = domObj.srvIPs(clientIP, Arrays.asList(StringUtils.split(clusters, ",")));

        if (CollectionUtils.isEmpty(srvedIPs)) {
            String msg = "no ip to serve for dom: " + dom;

            Loggers.SRV_LOG.debug(msg);
        }

        Map<Boolean, List<IpAddress>> ipMap = new HashMap<>(2);
        ipMap.put(Boolean.TRUE, new ArrayList<IpAddress>());
        ipMap.put(Boolean.FALSE, new ArrayList<IpAddress>());

        for (IpAddress ip : srvedIPs) {
            ipMap.get(ip.isValid()).add(ip);
        }

        if (isCheck) {
            result.put("reachProtectThreshold", false);
        }

        double threshold = domObj.getProtectThreshold();

        if ((float) ipMap.get(Boolean.TRUE).size() / srvedIPs.size() <= threshold) {

            Loggers.SRV_LOG.warn("protect threshold reached, return all ips, " +
                    "dom: " + dom);
            if (isCheck) {
                result.put("reachProtectThreshold", true);
            }

            ipMap.get(Boolean.TRUE).addAll(ipMap.get(Boolean.FALSE));
            ipMap.get(Boolean.FALSE).clear();
        }

        if (isCheck) {
            result.put("protectThreshold", domObj.getProtectThreshold());
            result.put("reachLocalSiteCallThreshold", false);

            return new JSONObject();
        }

        JSONArray hosts = new JSONArray();

        for (Map.Entry<Boolean, List<IpAddress>> entry : ipMap.entrySet()) {
            List<IpAddress> ips = entry.getValue();

            if (healthyOnly && !entry.getKey()) {
                continue;
            }

            for (IpAddress ip : ips) {
                JSONObject ipObj = new JSONObject();

                ipObj.put("ip", ip.getIp());
                ipObj.put("port", ip.getPort());
                ipObj.put("valid", entry.getKey());
                ipObj.put("marked", ip.isMarked());
                ipObj.put("instanceId", ip.getInstanceId());
                ipObj.put("metadata", ip.getMetadata());
                ipObj.put("enabled", ip.isEnabled());
                ipObj.put("weight", ip.getWeight());
                hosts.add(ipObj);

            }
        }

        result.put("hosts", hosts);

        result.put("dom", dom);
        result.put("cacheMillis", cacheMillis);
        result.put("lastRefTime", System.currentTimeMillis());
        result.put("checksum", domObj.getChecksum() + System.currentTimeMillis());
        result.put("useSpecifiedURL", false);
        result.put("clusters", clusters);
        result.put("env", env);
        result.put("metadata", domObj.getMetadata());
        return result;
    }

    @NeedAuth
    @RequestMapping("/remvIP4Dom")
    public String remvIP4Dom(HttpServletRequest request) throws Exception {
        String dom = BaseServlet.required(request, "dom");
        String ipListString = BaseServlet.required(request, "ipList");
        List<IpAddress> newIPs = new ArrayList<>();
        List<String> ipList = new ArrayList<>();
        if (Boolean.parseBoolean(BaseServlet.optional(request, SwitchEntry.PARAM_JSON, Boolean.FALSE.toString()))) {
            newIPs = JSON.parseObject(ipListString, new TypeReference<List<IpAddress>>() {
            });
        } else {
            ipList = Arrays.asList(ipListString.split(","));
        }

        List<IpAddress> ipObjList = new ArrayList<>(ipList.size());
        if (Boolean.parseBoolean(BaseServlet.optional(request, SwitchEntry.PARAM_JSON, Boolean.FALSE.toString()))) {
            ipObjList = newIPs;
        } else {
            for (String ip : ipList) {
                ipObjList.add(IpAddress.fromJSON(ip));
            }
        }

        domainsManager.easyRemvIP4Dom(dom, ipObjList);

        Loggers.EVT_LOG.info("{" + dom + "} {POS} {IP-REMV}" + " dead: "
                + Arrays.toString(ipList.toArray()) + " operator: "
                + BaseServlet.optional(request, "clientIP", "unknown"));

        return "ok";
    }

    @RequestMapping("/pushState")
    public JSONObject pushState(HttpServletRequest request) {

        JSONObject result = new JSONObject();

        boolean detail = Boolean.parseBoolean(BaseServlet.optional(request, "detail", "false"));
        boolean reset = Boolean.parseBoolean(BaseServlet.optional(request, "reset", "false"));

        List<PushService.Receiver.AckEntry> failedPushes = PushService.getFailedPushes();
        int failedPushCount = PushService.getFailedPushCount();
        result.put("succeed", PushService.getTotalPush() - failedPushCount);
        result.put("total", PushService.getTotalPush());

        if (PushService.getTotalPush() > 0) {
            result.put("ratio", ((float) PushService.getTotalPush() - failedPushCount) / PushService.getTotalPush());
        } else {
            result.put("ratio", 0);
        }

        JSONArray dataArray = new JSONArray();
        if (detail) {
            for (PushService.Receiver.AckEntry entry : failedPushes) {
                try {
                    dataArray.add(new String(entry.origin.getData(), "UTF-8"));
                } catch (UnsupportedEncodingException e) {
                    dataArray.add("[encoding failure]");
                }
            }
            result.put("data", dataArray);
        }

        if (reset) {
            PushService.resetPushState();
        }

        result.put("reset", reset);

        return result;
    }


    ReentrantLock lock = new ReentrantLock();

    @NeedAuth
    @RequestMapping("/updateSwitch")
    public String updateSwitch(HttpServletRequest request) throws Exception {
        Boolean debug = Boolean.parseBoolean(BaseServlet.optional(request, "debug", "false"));

        if (!RaftCore.isLeader() && !debug) {
            Map<String, String> tmpParams = new HashMap<>(16);
            for (Map.Entry<String, String[]> entry : request.getParameterMap().entrySet()) {
                tmpParams.put(entry.getKey(), entry.getValue()[0]);
            }

            RaftProxy.proxyGET(UtilsAndCommons.NACOS_NAMING_CONTEXT + "/api/updateSwitch", tmpParams);
            return "ok";
        }

        try {
            lock.lock();
            String entry = BaseServlet.required(request, "entry");

            Datum datum = RaftCore.getDatum(UtilsAndCommons.DOMAINS_DATA_ID + ".00-00---000-VIPSRV_SWITCH_DOMAIN-000---00-00");
            SwitchDomain switchDomain = null;

            if (datum != null) {
                switchDomain = JSON.parseObject(datum.value, SwitchDomain.class);
            } else {
                Loggers.SRV_LOG.warn("datum: " + UtilsAndCommons.DOMAINS_DATA_ID + ".00-00---000-VIPSRV_SWITCH_DOMAIN-000---00-00 is null");
            }

            if (SwitchEntry.BATCH.equals(entry)) {
                //batch update
                SwitchDomain dom = JSON.parseObject(BaseServlet.required(request, "json"), SwitchDomain.class);
                dom.setEnableStandalone(Switch.isEnableStandalone());
                if (dom.httpHealthParams.getMin() < SwitchDomain.HttpHealthParams.MIN_MIN
                        || dom.tcpHealthParams.getMin() < SwitchDomain.HttpHealthParams.MIN_MIN) {

                    throw new IllegalArgumentException("min check time for http or tcp is too small(<500)");
                }

                if (dom.httpHealthParams.getMax() < SwitchDomain.HttpHealthParams.MIN_MAX
                        || dom.tcpHealthParams.getMax() < SwitchDomain.HttpHealthParams.MIN_MAX) {

                    throw new IllegalArgumentException("max check time for http or tcp is too small(<3000)");
                }

                if (dom.httpHealthParams.getFactor() < 0
                        || dom.httpHealthParams.getFactor() > 1
                        || dom.tcpHealthParams.getFactor() < 0
                        || dom.tcpHealthParams.getFactor() > 1) {

                    throw new IllegalArgumentException("malformed factor");
                }

                Switch.setDom(dom);
                if (!debug) {
                    Switch.save();
                }

                return "ok";
            }

            if (switchDomain != null) {
                Switch.setDom(switchDomain);
            }

            if (entry.equals(SwitchEntry.DISTRO_THRESHOLD)) {
                Float threshold = Float.parseFloat(BaseServlet.required(request, "distroThreshold"));

                if (threshold <= 0) {
                    throw new IllegalArgumentException("distroThreshold can not be zero or negative: " + threshold);
                }

                Switch.setDistroThreshold(threshold);

                if (!debug) {
                    Switch.save();
                }
                return "ok";
            }


            if (entry.equals(SwitchEntry.ENABLE_ALL_DOM_NAME_CACHE)) {
                Boolean enable = Boolean.parseBoolean(BaseServlet.required(request, "enableAllDomNameCache"));
                Switch.setAllDomNameCache(enable);

                if (!debug) {
                    Switch.save();
                }

                return "ok";
            }

            if (entry.equals(SwitchEntry.INCREMENTAL_LIST)) {
                String action = BaseServlet.required(request, "action");
                List<String> doms = Arrays.asList(BaseServlet.required(request, "incrementalList").split(","));

                if (action.equals(SwitchEntry.ACTION_UPDATE)) {
                    Switch.getIncrementalList().addAll(doms);
                } else if (action.equals(SwitchEntry.ACTION_DELETE)) {
                    Switch.getIncrementalList().removeAll(doms);
                } else {
                    throw new IllegalArgumentException("action is not allowed: " + action);
                }

                if (!debug) {
                    Switch.save();
                }

                return "ok";
            }

            if (entry.equals(SwitchEntry.HEALTH_CHECK_WHITLE_LIST)) {
                String action = BaseServlet.required(request, "action");
                List<String> whiteList = Arrays.asList(BaseServlet.required(request, "healthCheckWhiteList").split(","));

                if (action.equals(SwitchEntry.ACTION_UPDATE)) {
                    Switch.getHealthCheckWhiteList().addAll(whiteList);
                    if (!debug) {
                        Switch.save();
                    }

                    return "ok";
                }

                if (action.equals(SwitchEntry.ACTION_DELETE)) {
                    Switch.getHealthCheckWhiteList().removeAll(whiteList);
                    if (!debug) {
                        Switch.save();
                    }
                    return "ok";
                }
            }

            if (entry.equals(SwitchEntry.CLIENT_BEAT_INTERVAL)) {
                long clientBeatInterval = Long.parseLong(BaseServlet.required(request, "clientBeatInterval"));
                Switch.setClientBeatInterval(clientBeatInterval);

                if (!debug) {
                    Switch.save();
                }
                return "ok";
            }

            if (entry.equals(SwitchEntry.PUSH_VERSION)) {
                String type = BaseServlet.required(request, "type");
                String version = BaseServlet.required(request, "version");

                if (!version.matches(UtilsAndCommons.VERSION_STRING_SYNTAX)) {
                    throw new IllegalArgumentException("illegal version, must match: " + UtilsAndCommons.VERSION_STRING_SYNTAX);
                }

                if (StringUtils.equals(SwitchEntry.CLIENT_JAVA, type)) {
                    Switch.setPushJavaVersion(version);
                } else if (StringUtils.equals(SwitchEntry.CLIENT_PYTHON, type)) {
                    Switch.setPushPythonVersion(version);
                } else if (StringUtils.equals(SwitchEntry.CLIENT_C, type)) {
                    Switch.setPushCVersion(version);
                } else if (StringUtils.equals(SwitchEntry.CLIENT_GO, type)) {
                    Switch.setPushGoVersion(version);
                } else {
                    throw new IllegalArgumentException("unsupported client type: " + type);
                }

                if (!debug) {
                    Switch.save();
                }
                return "ok";
            }

            if (entry.equals(SwitchEntry.TRAFFIC_SCHEDULING_VERSION)) {
                String type = BaseServlet.required(request, "type");
                String version = BaseServlet.required(request, "version");

                if (!version.matches(UtilsAndCommons.VERSION_STRING_SYNTAX)) {
                    throw new IllegalArgumentException("illegal version, must match: " + UtilsAndCommons.VERSION_STRING_SYNTAX);
                }

                if (StringUtils.equals(SwitchEntry.CLIENT_JAVA, type)) {
                    Switch.setTrafficSchedulingJavaVersion(version);
                } else if (StringUtils.equals(SwitchEntry.CLIENT_PYTHON, type)) {
                    Switch.setTrafficSchedulingPythonVersion(version);
                } else if (StringUtils.equals(SwitchEntry.CLIENT_C, type)) {
                    Switch.setTrafficSchedulingCVersion(version);
                } else if (StringUtils.equals(SwitchEntry.CLIENT_TENGINE, type)) {
                    Switch.setTrafficSchedulingTengineVersion(version);
                } else {
                    throw new IllegalArgumentException("unsupported client type: " + type);
                }

                if (!debug) {
                    Switch.save();
                }
                return "ok";
            }

            if (entry.equals(SwitchEntry.PUSH_CACHE_MILLIS)) {
                String dom = BaseServlet.optional(request, "dom", StringUtils.EMPTY);
                Long cacheMillis = Long.parseLong(BaseServlet.required(request, "millis"));

                if (cacheMillis < SwitchEntry.MIN_PUSH_CACHE_TIME_MIILIS) {
                    throw new IllegalArgumentException("min cache time for http or tcp is too small(<10000)");
                }

                Switch.setPushCacheMillis(dom, cacheMillis);
                if (!debug) {
                    Switch.save();
                }
                return "ok";
            }

            // extremely careful while modifying this, cause it will affect all clients without pushing enabled
            if (entry.equals(SwitchEntry.DEFAULT_CACHE_MILLIS)) {
                String dom = BaseServlet.optional(request, "dom", StringUtils.EMPTY);
                Long cacheMillis = Long.parseLong(BaseServlet.required(request, "millis"));

                if (cacheMillis < SwitchEntry.MIN_CACHE_TIME_MIILIS) {
                    throw new IllegalArgumentException("min default cache time  is too small(<1000)");
                }

                Switch.setCacheMillis(dom, cacheMillis);
                if (!debug) {
                    Switch.save();
                }
                return "ok";
            }

            if (entry.equals(SwitchEntry.MASTERS)) {
                List<String> masters = Arrays.asList(BaseServlet.required(request, "names").split(","));

                Switch.setMasters(masters);
                if (!debug) {
                    Switch.save();
                }
                return "ok";
            }

            if (entry.equals(SwitchEntry.DISTRO)) {
                boolean enabled = Boolean.parseBoolean(BaseServlet.required(request, "enabled"));

                Switch.setDistroEnabled(enabled);
                if (!debug) {
                    Switch.save();
                }
                return "ok";
            }

            if (entry.equals(SwitchEntry.CHECK)) {
                boolean enabled = Boolean.parseBoolean(BaseServlet.required(request, "enabled"));

                Switch.setHeathCheckEnabled(enabled);
                if (!debug) {
                    Switch.save();
                }
                return "ok";
            }

            if (entry.equals(SwitchEntry.DOM_STATUS_SYNC_PERIOD)) {
                Long millis = Long.parseLong(BaseServlet.required(request, "millis"));

                if (millis < SwitchEntry.MIN_DOM_SYNC_TIME_MIILIS) {
                    throw new IllegalArgumentException("domStatusSynchronizationPeriodMillis is too small(<5000)");
                }

                Switch.setDomStatusSynchronizationPeriodMillis(millis);
                if (!debug) {
                    Switch.save();
                }
                return "ok";
            }

            if (entry.equals(SwitchEntry.SERVER_STATUS_SYNC_PERIOD)) {
                Long millis = Long.parseLong(BaseServlet.required(request, "millis"));

                if (millis < SwitchEntry.MIN_SERVER_SYNC_TIME_MIILIS) {
                    throw new IllegalArgumentException("serverStatusSynchronizationPeriodMillis is too small(<15000)");
                }

                Switch.setServerStatusSynchronizationPeriodMillis(millis);
                if (!debug) {
                    Switch.save();
                }
                return "ok";
            }

            if (entry.equals(SwitchEntry.HEALTH_CHECK_TIMES)) {
                Integer times = Integer.parseInt(BaseServlet.required(request, "times"));

                Switch.setCheckTimes(times);
                if (!debug) {
                    Switch.save();
                }
                return "ok";
            }

            if (entry.equals(SwitchEntry.DISABLE_ADD_IP)) {
                boolean disableAddIP = Boolean.parseBoolean(BaseServlet.required(request, "disableAddIP"));

                Switch.setDisableAddIP(disableAddIP);
                if (!debug) {
                    Switch.save();
                }
                return "ok";
            }

            if (entry.equals(SwitchEntry.ENABLE_CACHE)) {
                boolean enableCache = Boolean.parseBoolean(BaseServlet.required(request, "enableCache"));

                Switch.setEnableCache(enableCache);
                if (!debug) {
                    Switch.save();
                }
                return "ok";
            }

            if (entry.equals(SwitchEntry.SEND_BEAT_ONLY)) {
                boolean sendBeatOnly = Boolean.parseBoolean(BaseServlet.required(request, "sendBeatOnly"));

                Switch.setSendBeatOnly(sendBeatOnly);
                if (!debug) {
                    Switch.save();
                }
                return "ok";
            }

            if (entry.equals(SwitchEntry.LIMITED_URL_MAP)) {
                Map<String, Integer> limitedUrlMap = new HashMap<>(16);
                String limitedUrls = BaseServlet.required(request, "limitedUrls");

                if (!StringUtils.isEmpty(limitedUrls)) {
                    String[] entries = limitedUrls.split(",");
                    for (int i = 0; i < entries.length; i++) {
                        String[] parts = entries[i].split(":");
                        if (parts.length < 2) {
                            throw new IllegalArgumentException("invalid input for limited urls");
                        }

                        String limitedUrl = parts[0];
                        if (StringUtils.isEmpty(limitedUrl)) {
                            throw new IllegalArgumentException("url can not be empty, url: " + limitedUrl);
                        }

                        int statusCode = Integer.parseInt(parts[1]);
                        if (statusCode <= 0) {
                            throw new IllegalArgumentException("illegal normal status code: " + statusCode);
                        }

                        limitedUrlMap.put(limitedUrl, statusCode);

                    }

                    Switch.setLimitedUrlMap(limitedUrlMap);
                    if (!debug) {
                        Switch.save();
                    }
                    return "ok";
                }
            }

            if (entry.equals(SwitchEntry.ENABLE_STANDALONE)) {
                String enable = BaseServlet.required(request, "enableStandalone");

                if (!StringUtils.isNotEmpty(enable)) {
                    Switch.setEnableStandalone(Boolean.parseBoolean(enable));
                }

                if (!debug) {
                    Switch.save();
                }

                return "ok";
            }


            throw new IllegalArgumentException("update entry not found: " + entry);
        } finally {
            lock.unlock();
        }


    }

    @RequestMapping("/checkStatus")
    public JSONObject checkStatus(HttpServletRequest request) {

        JSONObject result = new JSONObject();
        result.put("healthCheckEnabled", Switch.isHealthCheckEnabled());
        result.put("allDoms", domainsManager.getAllDomNames());

        List<String> doms = new ArrayList<String>();
        for (String dom : domainsManager.getAllDomNames()) {
            if (DistroMapper.responsible(dom)) {
                doms.add(dom);
            }
        }

        result.put("respDoms", doms);

        return result;
    }

    public void checkIfDisabled(VirtualClusterDomain domObj) throws Exception {
        if (!domObj.getEnabled()) {
            throw new Exception("domain is disabled now.");
        }
    }

    @RequestMapping("/switches")
    public JSONObject switches(HttpServletRequest request) {

        return JSON.parseObject(Switch.getDom().toJSON());
    }

    @RequestMapping("/getVersion")
    public JSONObject getVersion(HttpServletRequest request) throws IOException {

        JSONObject result = new JSONObject();
        InputStream is = ApiCommands.class.getClassLoader().getResourceAsStream("application.properties");
        Properties properties = new Properties();
        properties.load(is);

        try (InputStreamReader releaseNode =
                     new InputStreamReader(ApiCommands.class.getClassLoader().getResourceAsStream("changelog.properties"), "UTF-8")) {

            Properties properties1 = new Properties();
            properties1.load(releaseNode);

            result.put("server version", properties.getProperty("version"));
            result.put("change log", properties1.getProperty(properties.getProperty("version")));
        }
        return result;
    }

    @RequestMapping("/getAllChangeLog")
    public JSONObject getAllChangeLog(HttpServletRequest request) throws Exception {

        JSONObject result = new JSONObject();
        try (InputStreamReader releaseNode =
                     new InputStreamReader(ApiCommands.class.getClassLoader().getResourceAsStream("changelog.properties"), "UTF-8")) {

            Properties properties1 = new Properties();
            properties1.load(releaseNode);

            for (String name : properties1.stringPropertyNames()) {
                result.put(name, properties1.getProperty(name));
            }
        }

        return result;
    }

    @RequestMapping("/allDomNames")
    public JSONObject allDomNames(HttpServletRequest request) throws Exception {

        boolean responsibleOnly = Boolean.parseBoolean(BaseServlet.optional(request, "responsibleOnly", "false"));
        boolean withOwner = Boolean.parseBoolean((BaseServlet.optional(request, "withOwner", "false")));

        List<String> doms = new ArrayList<String>();
        Set<String> domSet;

        domSet = domainsManager.getAllDomNames();
        for (String dom : domSet) {
            if (DistroMapper.responsible(dom) || !responsibleOnly) {
                if (withOwner) {
                    doms.add(dom + ":" + ArrayUtils.toString(domainsManager.getDomain(dom).getOwners()));
                } else {
                    doms.add(dom);
                }
            }
        }

        JSONObject result = new JSONObject();

        result.put("doms", doms);
        result.put("count", doms.size());

        return result;
    }

    @RequestMapping("/searchDom")
    public JSONObject searchDom(HttpServletRequest request) {

        JSONObject result = new JSONObject();
        String expr = BaseServlet.required(request, "expr");

        List<Domain> doms
                = domainsManager.searchDomains(".*" + expr + ".*");

        if (CollectionUtils.isEmpty(doms)) {
            result.put("doms", Collections.emptyList());
            return result;
        }

        JSONArray domArray = new JSONArray();
        for (Domain dom : doms) {
            domArray.add(dom.getName());
        }

        result.put("doms", domArray);

        return result;
    }

    @RequestMapping("/getWeightsByIP")
    public JSONObject getWeightsByIP(HttpServletRequest request) {
        String ip = BaseServlet.required(request, "ip");

        Map<String, List<IpAddress>> dom2IPList = new HashMap<String, List<IpAddress>>(1024);
        for (String dom : domainsManager.getAllDomNames()) {
            Domain domObj = domainsManager.getDomain(dom);

            List<IpAddress> ipObjs = domObj.allIPs();
            for (IpAddress ipObj : ipObjs) {
                if (StringUtils.startsWith(ipObj.getIp() + ":" + ipObj.getPort(), ip)) {
                    List<IpAddress> list = dom2IPList.get(domObj.getName());

                    if (CollectionUtils.isEmpty(list)) {
                        list = new ArrayList<>();
                        dom2IPList.put(domObj.getName(), list);
                    }
                    list.add(ipObj);
                }
            }
        }

        JSONObject result = new JSONObject();
        JSONArray ipArray = new JSONArray();
        for (Map.Entry<String, List<IpAddress>> entry : dom2IPList.entrySet()) {
            for (IpAddress ipAddress : entry.getValue()) {

                JSONObject packet = new JSONObject();
                packet.put("dom", entry.getKey());
                packet.put("ip", ipAddress.getIp());
                packet.put("weight", ipAddress.getWeight());
                packet.put("port", ipAddress.getPort());
                packet.put("cluster", ipAddress.getClusterName());

                ipArray.add(packet);
            }
        }

        result.put("ips", ipArray);

        result.put("code", 200);
        result.put("successful", "success");

        return result;
    }


    private Cluster getClusterFromJson(String json) {
        JSONObject object = JSON.parseObject(json);
        String type = object.getJSONObject("healthChecker").getString("type");
        AbstractHealthChecker abstractHealthCheckConfig;

        if (type.equals(HealthCheckType.HTTP.name())) {
            abstractHealthCheckConfig = JSON.parseObject(object.getString("healthChecker"), AbstractHealthChecker.Http.class);
        } else if (type.equals(HealthCheckType.TCP.name())) {
            abstractHealthCheckConfig = JSON.parseObject(object.getString("healthChecker"), AbstractHealthChecker.Tcp.class);
        } else if (type.equals(HealthCheckType.MYSQL.name())) {
            abstractHealthCheckConfig = JSON.parseObject(object.getString("healthChecker"), AbstractHealthChecker.Mysql.class);
        } else {
            throw new IllegalArgumentException("can not prase cluster from json: " + json);
        }

        Cluster cluster = JSON.parseObject(json, Cluster.class);

        cluster.setHealthChecker(abstractHealthCheckConfig);
        return cluster;
    }

    public String doAddCluster4Dom(HttpServletRequest request) throws Exception {

        String dom = BaseServlet.required(request, "dom");
        String json = BaseServlet.optional(request, "clusterJson", StringUtils.EMPTY);

        VirtualClusterDomain domObj = (VirtualClusterDomain) domainsManager.getDomain(dom);

        if (domObj == null) {
            throw new IllegalArgumentException("dom not found: " + dom);
        }

        Cluster cluster = new Cluster();

        if (!StringUtils.isEmpty(json)) {
            try {
                cluster = getClusterFromJson(json);

            } catch (Exception e) {
                Loggers.SRV_LOG.warn("ADD-CLUSTER", "failed to parse json, try old format.");
            }
        } else {
            String cktype = BaseServlet.optional(request, "cktype", "TCP");
            String clusterName = BaseServlet.optional(request, "clusterName", UtilsAndCommons.DEFAULT_CLUSTER_NAME);
            String ipPort4Check = BaseServlet.optional(request, "ipPort4Check", "true");
            String path = BaseServlet.optional(request, "path", StringUtils.EMPTY);
            String headers = BaseServlet.optional(request, "headers", StringUtils.EMPTY);
            String nodegroup = BaseServlet.optional(request, "nodegroup", StringUtils.EMPTY);
            String expectedResponseCode = BaseServlet.optional(request, "expectedResponseCode", "200");
            int defIPPort = NumberUtils.toInt(BaseServlet.optional(request, "defIPPort", "-1"));
            int defCkport = NumberUtils.toInt(BaseServlet.optional(request, "defCkport", "80"));
            String siteGroup = BaseServlet.optional(request, "siteGroup", StringUtils.EMPTY);
            String submask = BaseServlet.optional(request, "submask", StringUtils.EMPTY);
            String clusterMetadataJson = BaseServlet.optional(request, "clusterMetadata", StringUtils.EMPTY);
            cluster.setName(clusterName);

            cluster.setLegacySyncConfig(nodegroup);

            cluster.setUseIPPort4Check(Boolean.parseBoolean(ipPort4Check));
            cluster.setDefIPPort(defIPPort);
            cluster.setDefCkport(defCkport);

            if (StringUtils.isNotEmpty(clusterMetadataJson)) {
                cluster.setMetadata(JSON.parseObject(clusterMetadataJson, new TypeReference<Map<String, String>>() {
                }));
            }

            if (StringUtils.equals(cktype, HealthCheckType.HTTP.name())) {
                AbstractHealthChecker.Http config = new AbstractHealthChecker.Http();
                config.setType(cktype);
                config.setPath(path);
                config.setHeaders(headers);
                config.setExpectedResponseCode(Integer.parseInt(expectedResponseCode));
                cluster.setHealthChecker(config);
            } else if (StringUtils.equals(cktype, HealthCheckType.TCP.name())) {
                AbstractHealthChecker.Tcp config = new AbstractHealthChecker.Tcp();
                config.setType(cktype);
                cluster.setHealthChecker(config);
            } else if (StringUtils.equals(cktype, HealthCheckType.MYSQL.name())) {
                AbstractHealthChecker.Mysql config = new AbstractHealthChecker.Mysql();
                String cmd = BaseServlet.required(request, "cmd");
                String pwd = BaseServlet.required(request, "pwd");
                String user = BaseServlet.required(request, "user");

                config.setType(cktype);
                config.setCmd(cmd);
                config.setPwd(pwd);
                config.setUser(user);
                cluster.setHealthChecker(config);
            }
            cluster.setSitegroup(siteGroup);

            if (!StringUtils.isEmpty(submask)) {
                cluster.setSubmask(submask);
            }
        }
        cluster.setDom(domObj);
        cluster.init();

        if (domObj.getClusterMap().containsKey(cluster.getName())) {
            domObj.getClusterMap().get(cluster.getName()).update(cluster);
        } else {
            domObj.getClusterMap().put(cluster.getName(), cluster);
        }

        domObj.setLastModifiedMillis(System.currentTimeMillis());
        domObj.recalculateChecksum();
        domObj.valid();

        domainsManager.easyAddOrReplaceDom(domObj);

        return "ok";
    }

    @NeedAuth
    @RequestMapping("/addCluster4Dom")
    public String addCluster4Dom(HttpServletRequest request) throws Exception {
        return doAddCluster4Dom(request);
    }


    @RequestMapping("/distroStatus")
    public JSONObject distroStatus(HttpServletRequest request) {

        JSONObject result = new JSONObject();
        String action = BaseServlet.optional(request, "action", "view");

        if (StringUtils.equals(SwitchEntry.ACTION_VIEW, action)) {
            result.put("status", DistroMapper.getDistroConfig());
            return result;
        }

        if (StringUtils.equals(SwitchEntry.ACTION_CLEAN, action)) {
            DistroMapper.clean();
            return result;
        }

        return result;
    }

    @RequestMapping("/metrics")
    public JSONObject metrics(HttpServletRequest request) {

        JSONObject result = new JSONObject();

        int domCount = domainsManager.getDomCount();
        int ipCount = domainsManager.getIPCount();

        int responsibleDomCount = domainsManager.getResponsibleDoms().size();
        int responsibleIPCount = domainsManager.getResponsibleIPCount();

        result.put("domCount", domCount);
        result.put("ipCount", ipCount);
        result.put("responsibleDomCount", responsibleDomCount);
        result.put("responsibleIPCount", responsibleIPCount);
        result.put("cpu", SystemUtils.getCPU());
        result.put("load", SystemUtils.getLoad());
        result.put("mem", SystemUtils.getMem());

        return result;
    }

    @RequestMapping("/updateClusterConf")
    public JSONObject updateClusterConf(HttpServletRequest request) throws IOException {

        JSONObject result = new JSONObject();

        String ipSpliter = ",";

        String ips = BaseServlet.optional(request, "ips", "");
        String action = BaseServlet.required(request, "action");

        if (SwitchEntry.ACTION_ADD.equals(action)) {

            List<String> oldList = readClusterConf();
            StringBuilder sb = new StringBuilder();
            for (String ip : oldList) {
                sb.append(ip).append("\r\n");
            }
            for (String ip : ips.split(ipSpliter)) {
                sb.append(ip).append("\r\n");
            }

            Loggers.SRV_LOG.info("[UPDATE-CLUSTER] new ips:" + sb.toString());
            writeClusterConf(sb.toString());
            return result;
        }

        if (SwitchEntry.ACTION_REPLACE.equals(action)) {

            StringBuilder sb = new StringBuilder();
            for (String ip : ips.split(ipSpliter)) {
                sb.append(ip).append("\r\n");
            }
            Loggers.SRV_LOG.info("[UPDATE-CLUSTER] new ips:" + sb.toString());
            writeClusterConf(sb.toString());
            return result;
        }

        if (SwitchEntry.ACTION_DELETE.equals(action)) {

            Set<String> removeIps = new HashSet<>();
            for (String ip : ips.split(ipSpliter)) {
                removeIps.add(ip);
            }

            List<String> oldList = readClusterConf();

            Iterator<String> iterator = oldList.iterator();

            while (iterator.hasNext()) {

                String ip = iterator.next();
                if (removeIps.contains(ip)) {
                    iterator.remove();
                }
            }

            StringBuilder sb = new StringBuilder();
            for (String ip : oldList) {
                sb.append(ip).append("\r\n");
            }

            writeClusterConf(sb.toString());

            return result;
        }

        if (SwitchEntry.ACTION_VIEW.equals(action)) {

            List<String> oldList = readClusterConf();
            result.put("list", oldList);

            return result;
        }

        throw new InvalidParameterException("action is not qualified, action: " + action);

    }

    @RequestMapping("/serverStatus")
    public String serverStatus(HttpServletRequest request) {
        String serverStatus = BaseServlet.required(request, "serverStatus");
        DistroMapper.onReceiveServerStatus(serverStatus);

        return "ok";
    }

    @RequestMapping("/reCalculateCheckSum4Dom")
    public JSONObject reCalculateCheckSum4Dom(HttpServletRequest request) {
        String dom = BaseServlet.required(request, "dom");
        VirtualClusterDomain virtualClusterDomain = (VirtualClusterDomain) domainsManager.getDomain(dom);

        if (virtualClusterDomain == null) {
            throw new IllegalArgumentException("dom not found");
        }

        virtualClusterDomain.recalculateChecksum();

        JSONObject result = new JSONObject();

        result.put("checksum", virtualClusterDomain.getChecksum());

        return result;
    }

    @RequestMapping("/getDomString4MD5")
    public JSONObject getDomString4MD5(HttpServletRequest request) throws NacosException {

        JSONObject result = new JSONObject();
        String dom = BaseServlet.required(request, "dom");
        VirtualClusterDomain virtualClusterDomain = (VirtualClusterDomain) domainsManager.getDomain(dom);

        if (virtualClusterDomain == null) {
            throw new NacosException(NacosException.NOT_FOUND, "dom not found");
        }

        result.put("domString", virtualClusterDomain.getDomString());

        return result;
    }

    @RequestMapping("/getResponsibleServer4Dom")
    public JSONObject getResponsibleServer4Dom(HttpServletRequest request) {
        String dom = BaseServlet.required(request, "dom");
        VirtualClusterDomain virtualClusterDomain = (VirtualClusterDomain) domainsManager.getDomain(dom);

        if (virtualClusterDomain == null) {
            throw new IllegalArgumentException("dom not found");
        }

        JSONObject result = new JSONObject();

        result.put("responsibleServer", DistroMapper.mapSrv(dom));

        return result;
    }

    @RequestMapping("/getHealthyServerList")
    public JSONObject getHealthyServerList(HttpServletRequest request) {

        JSONObject result = new JSONObject();
        result.put("healthyList", DistroMapper.getHealthyList());

        return result;
    }

    @RequestMapping("/responsible")
    public JSONObject responsible(HttpServletRequest request) {
        String dom = BaseServlet.required(request, "dom");
        VirtualClusterDomain virtualClusterDomain = (VirtualClusterDomain) domainsManager.getDomain(dom);

        if (virtualClusterDomain == null) {
            throw new IllegalArgumentException("dom not found");
        }

        JSONObject result = new JSONObject();

        result.put("responsible", DistroMapper.responsible(dom));

        return result;
    }

    @RequestMapping("/domServeStatus")
    public JSONObject domServeStatus(HttpServletRequest request) {

        JSONObject result = new JSONObject();
        //all ips, sites, disabled site, checkserver, appName
        String dom = BaseServlet.required(request, "dom");
        VirtualClusterDomain virtualClusterDomain = (VirtualClusterDomain) domainsManager.getDomain(dom);

        Map<String, Object> data = new HashMap<>(2);

        if (virtualClusterDomain == null) {
            result.put("success", false);
            result.put("data", data);
            result.put("errMsg", "dom does not exisit.");
            return result;
        }

        List<IpAddress> ipAddresses = virtualClusterDomain.allIPs();
        List<Map<String, Object>> allIPs = new ArrayList<>();

        for (IpAddress ip : ipAddresses) {

            Map<String, Object> ipPac = new HashMap<>(16);
            ipPac.put("ip", ip.getIp());
            ipPac.put("valid", ip.isValid());
            ipPac.put("port", ip.getPort());
            ipPac.put("marked", ip.isMarked());
            ipPac.put("cluster", ip.getClusterName());
            ipPac.put("weight", ip.getWeight());

            allIPs.add(ipPac);
        }

        List<String> checkServers = Arrays.asList(DistroMapper.mapSrv(dom));

        data.put("ips", allIPs);
        data.put("checkers", checkServers);
        result.put("data", data);
        result.put("success", true);
        result.put("errMsg", StringUtils.EMPTY);

        return result;
    }

    @RequestMapping("/domStatus")
    public String domStatus(HttpServletRequest request) {
        //format: dom1@@checksum@@@dom2@@checksum
        String domsStatusString = BaseServlet.required(request, "domsStatus");
        String serverIP = BaseServlet.optional(request, "clientIP", "");

        if (!NamingProxy.getServers().contains(serverIP)) {
            throw new IllegalArgumentException("ip: " + serverIP + " is not in serverlist");
        }

        try {
            DomainsManager.DomainChecksum checksums = JSON.parseObject(domsStatusString, DomainsManager.DomainChecksum.class);
            if (checksums == null) {
                Loggers.SRV_LOG.warn("DOMAIN-STATUS", "receive malformed data: " + null);
                return "fail";
            }

            for (Map.Entry<String, String> entry : checksums.domName2Checksum.entrySet()) {
                if (entry == null || StringUtils.isEmpty(entry.getKey()) || StringUtils.isEmpty(entry.getValue())) {
                    continue;
                }
                String dom = entry.getKey();
                String checksum = entry.getValue();
                Domain domain = domainsManager.getDomain(dom);

                if (domain == null) {
                    continue;
                }

                domain.recalculateChecksum();

                if (!checksum.equals(domain.getChecksum())) {
                    Loggers.SRV_LOG.debug("checksum of " + dom + " is not consistent, remote: " + serverIP + ",checksum: " + checksum + ", local: " + domain.getChecksum());
                    domainsManager.addUpdatedDom2Queue(dom, serverIP, checksum);
                }
            }
        } catch (Exception e) {
            Loggers.SRV_LOG.warn("DOMAIN-STATUS", "receive malformed data: " + domsStatusString, e);
        }

        return "ok";
    }

    @RequestMapping("/checkDataConsistence")
    public JSONObject checkDataConsistence(HttpServletRequest request) throws Exception {

        JSONObject result = new JSONObject();
        String domName = BaseServlet.optional(request, "dom", StringUtils.EMPTY);
        Boolean checkConsistence = Boolean.parseBoolean(BaseServlet.optional(request, "checkConsistence", "true"));

        if (!checkConsistence) {
            request.getParameterMap().put("isCheck", (String[]) Arrays.asList("true").toArray());

            srvIPXT(request);
            srvAllIP(request);
            return result;
        }

        if (StringUtils.isEmpty(domName)) {
            List<String> domNames = new ArrayList<String>(domainsManager.getAllDomNames());
            domName = domNames.get((int) (System.currentTimeMillis() % domNames.size()));
        }

        Domain domain = domainsManager.getDomain(domName);
        List<String> diff = new ArrayList<String>();
        String localDomString = "";

        for (String ip : NamingProxy.getServers()) {
            Map<String, String> tmpParams = new HashMap<String, String>(16);

            tmpParams.put("dom", domName);
            tmpParams.put("redirect", "1");

            String domString;
            try {
                domString = NamingProxy.reqAPI("dom", tmpParams, ip, false);
                JSONObject jsonObject = JSON.parseObject(domString);

                if (!jsonObject.getString("checksum").equals(domain.getChecksum())) {
                    diff.add(ip + "_" + domString);
                }

                if (ip.equals(NetUtils.localServer())) {
                    localDomString = domString;
                }

            } catch (Exception e) {
                Loggers.SRV_LOG.warn("STATUS-SYNCHRONIZE", "Failed to get domain status from " + ip, e);
            }

        }

        result.put("local dom", localDomString);
        result.put("diff list", diff);

        return result;
    }

    @RequestMapping("/containerNotify")
    public String containerNotify(HttpServletRequest request) {

        String type = BaseServlet.required(request, "type");
        String domain = BaseServlet.required(request, "domain");
        String ip = BaseServlet.required(request, "ip");
        String port = BaseServlet.required(request, "port");
        String state = BaseServlet.optional(request, "state", StringUtils.EMPTY);

        Loggers.SRV_LOG.info("[CONTAINER_NOTFY] received notify event, type:" + type + ", domain:" + domain +
                ", ip:" + ip + ", port:" + port + ", state:" + state);

        return "ok";
    }

    private JSONObject toPacket(Domain dom) {

        JSONObject pac = new JSONObject();

        VirtualClusterDomain vDom = (VirtualClusterDomain) dom;

        pac.put("name", vDom.getName());

        List<IpAddress> ips = vDom.allIPs();
        int invalidIPCount = 0;
        int ipCount = 0;
        for (IpAddress ip : ips) {
            if (!ip.isValid()) {
                invalidIPCount++;
            }

            ipCount++;
        }

        pac.put("ipCount", ipCount);
        pac.put("invalidIPCount", invalidIPCount);

        pac.put("owners", vDom.getOwners());
        pac.put("token", vDom.getToken());
        pac.put("checkServer", DistroMapper.mapSrvName(vDom.getName()));

        pac.put("protectThreshold", vDom.getProtectThreshold());
        pac.put("checksum", vDom.getChecksum());
        pac.put("useSpecifiedURL", vDom.isUseSpecifiedURL());
        pac.put("enableClientBeat", vDom.getEnableClientBeat());

        Date date = new Date(vDom.getLastModifiedMillis());
        pac.put("lastModifiedTime", new SimpleDateFormat("yyyy-MM-dd HH:mm:ss").format(date));
        pac.put("resetWeight", vDom.getResetWeight());
        pac.put("enableHealthCheck", vDom.getEnableHealthCheck());
        pac.put("enable", vDom.getEnabled());

        int totalCkRTMillis = 0;
        int validCkRTCount = 0;

        JSONArray clusters = new JSONArray();

        for (Map.Entry<String, Cluster> entry : vDom.getClusterMap().entrySet()) {
            Cluster cluster = entry.getValue();

            JSONObject clusterPac = new JSONObject();
            clusterPac.put("name", cluster.getName());
            clusterPac.put("healthChecker", cluster.getHealthChecker());
            clusterPac.put("defCkport", cluster.getDefCkport());
            clusterPac.put("defIPPort", cluster.getDefIPPort());
            clusterPac.put("useIPPort4Check", cluster.isUseIPPort4Check());
            clusterPac.put("submask", cluster.getSubmask());
            clusterPac.put("sitegroup", cluster.getSitegroup());
            clusterPac.put("metadatas", cluster.getMetadata());

            if (cluster.getHealthCheckTask() != null) {
                clusterPac.put("ckRTMillis", cluster.getHealthCheckTask().getCheckRTNormalized());

                // if there is no IP, the check rt doesn't make sense
                if (cluster.allIPs().size() > 0) {
                    totalCkRTMillis += cluster.getHealthCheckTask().getCheckRTNormalized();
                    validCkRTCount++;
                }
            }

            clusters.add(clusterPac);
        }

        pac.put("clusters", clusters);

        if (totalCkRTMillis > 0) {
            pac.put("avgCkRTMillis", totalCkRTMillis / validCkRTCount);
        } else {
            pac.put("avgCkRTMillis", 0);
        }

        return pac;
    }

    public void setDomainsManager(DomainsManager domainsManager) {
        this.domainsManager = domainsManager;
    }

}<|MERGE_RESOLUTION|>--- conflicted
+++ resolved
@@ -20,11 +20,8 @@
 import com.alibaba.fastjson.JSONObject;
 import com.alibaba.fastjson.TypeReference;
 import com.alibaba.nacos.api.naming.pojo.AbstractHealthChecker;
-<<<<<<< HEAD
 import com.alibaba.nacos.api.naming.pojo.Service;
-=======
 import com.alibaba.nacos.common.util.IoUtils;
->>>>>>> 57f2ae4e
 import com.alibaba.nacos.common.util.Md5Utils;
 import com.alibaba.nacos.common.util.SystemUtils;
 import com.alibaba.nacos.naming.boot.RunningConfig;
@@ -66,6 +63,7 @@
 import java.security.InvalidParameterException;
 import java.text.SimpleDateFormat;
 import java.util.*;
+import java.util.concurrent.CountDownLatch;
 import java.util.concurrent.TimeUnit;
 import java.util.concurrent.locks.Condition;
 import java.util.concurrent.locks.Lock;
@@ -277,7 +275,6 @@
     public JSONObject clientBeat(HttpServletRequest request) throws Exception {
 
         String beat = BaseServlet.required(request, "beat");
-        Loggers.SRV_LOG.info("receive beat: " + beat);
         RsInfo clientBeat = JSON.parseObject(beat, RsInfo.class);
         if (StringUtils.isBlank(clientBeat.getCluster())) {
             clientBeat.setCluster(UtilsAndCommons.DEFAULT_CLUSTER_NAME);
@@ -975,13 +972,8 @@
 
         if (RaftCore.isLeader()) {
             try {
-<<<<<<< HEAD
-                final CountDownLatch countDownLatch = new CountDownLatch(RaftCore.getPeerSet().majorityCount());
-                proxyParams.put("clientIP", NetUtils.localServer());
-=======
                 domainsManager.getDom2LockMap().get(dom).lock();
                 proxyParams.put("clientIP", NetUtils.localIP());
->>>>>>> 57f2ae4e
                 proxyParams.put("notify", "true");
 
                 proxyParams.put("term", String.valueOf(RaftCore.getPeerSet().local().term));
