--- conflicted
+++ resolved
@@ -16,14 +16,10 @@
 
 package com.alibaba.nacos.naming.core;
 
+import com.alibaba.nacos.common.utils.JacksonUtils;
+import com.alibaba.nacos.sys.utils.ApplicationUtils;
+import com.alibaba.nacos.common.utils.MD5Utils;
 import com.alibaba.nacos.api.common.Constants;
-import com.alibaba.nacos.common.utils.JacksonUtils;
-<<<<<<< HEAD
-=======
-import com.alibaba.nacos.sys.utils.ApplicationUtils;
->>>>>>> f6c6a9f3
-import com.alibaba.nacos.common.utils.MD5Utils;
-import com.alibaba.nacos.core.utils.ApplicationUtils;
 import com.alibaba.nacos.naming.consistency.KeyBuilder;
 import com.alibaba.nacos.naming.consistency.RecordListener;
 import com.alibaba.nacos.naming.healthcheck.ClientBeatCheckTask;
@@ -39,6 +35,7 @@
 import com.fasterxml.jackson.annotation.JsonIgnore;
 import com.fasterxml.jackson.annotation.JsonInclude;
 import com.fasterxml.jackson.annotation.JsonInclude.Include;
+
 import org.apache.commons.collections.CollectionUtils;
 import org.apache.commons.collections.ListUtils;
 import org.apache.commons.lang3.StringUtils;
@@ -55,7 +52,8 @@
  * Service of Nacos server side
  *
  * <p>We introduce a 'service --> cluster --> instance' model, in which service stores a list of clusters, which
- * contain a list of instances.
+ * contain
+ * a list of instances.
  *
  * <p>his class inherits from Service in API module and stores some fields that do not have to expose to client.
  *
@@ -64,10 +62,7 @@
 @JsonInclude(Include.NON_NULL)
 public class Service extends com.alibaba.nacos.api.naming.pojo.Service implements Record, RecordListener<Instances> {
     
-    
     private static final String SERVICE_NAME_SYNTAX = "[0-9a-zA-Z@\\.:_-]+";
-    
-    private static final long serialVersionUID = -1341508935415925039L;
     
     @JsonIgnore
     private ClientBeatCheckTask clientBeatCheckTask = new ClientBeatCheckTask(this);
