/*
 * Copyright 1999-2018 Alibaba Group Holding Ltd.
 *
 * Licensed under the Apache License, Version 2.0 (the "License");
 * you may not use this file except in compliance with the License.
 * You may obtain a copy of the License at
 *
 *      http://www.apache.org/licenses/LICENSE-2.0
 *
 * Unless required by applicable law or agreed to in writing, software
 * distributed under the License is distributed on an "AS IS" BASIS,
 * WITHOUT WARRANTIES OR CONDITIONS OF ANY KIND, either express or implied.
 * See the License for the specific language governing permissions and
 * limitations under the License.
 */
package com.alibaba.nacos.naming.monitor;

import com.alibaba.nacos.naming.core.DomainsManager;
import com.alibaba.nacos.naming.misc.Loggers;
import com.alibaba.nacos.naming.misc.Switch;
import com.alibaba.nacos.naming.push.PushService;
import com.alibaba.nacos.naming.raft.RaftCore;
import org.springframework.beans.factory.annotation.Autowired;
import org.springframework.scheduling.annotation.Scheduled;
import org.springframework.stereotype.Component;

<<<<<<< HEAD
=======
import javax.annotation.PostConstruct;
import java.util.ArrayList;
>>>>>>> 15aec2aa
import java.util.Map;
import java.util.concurrent.ScheduledExecutorService;
import java.util.concurrent.ScheduledThreadPoolExecutor;
import java.util.concurrent.ThreadFactory;
import java.util.concurrent.TimeUnit;

import static com.alibaba.nacos.naming.raft.RaftPeer.State.FOLLOWER;

/**
 * @author nacos
 */
@Component
public class PerformanceLoggerThread {

    @Autowired
    private DomainsManager domainsManager;

    private ScheduledExecutorService executor = new ScheduledThreadPoolExecutor(1, new ThreadFactory() {
        @Override
        public Thread newThread(Runnable r) {
            Thread t = new Thread(r);
            t.setDaemon(true);
            t.setName("nacos-server-performance");
            return t;
        }
    });

    private static final long PERIOD = 5 * 60;
    private static final long HEALTH_CHECK_PERIOD = 5 * 60;

    @PostConstruct
    public void init() {
        start();
    }

    private void freshHealthCheckSwitch() {
        Loggers.SRV_LOG.info("[HEALTH-CHECK] health check is {}", Switch.isHealthCheckEnabled());
    }

    class HealthCheckSwitchTask implements Runnable {

        @Override
        public void run() {
            try {
                freshHealthCheckSwitch();
            } catch (Exception ignore) {

            }
        }
    }

    private void start() {
        PerformanceLogTask task = new PerformanceLogTask();
        executor.scheduleWithFixedDelay(task, 30, PERIOD, TimeUnit.SECONDS);
        executor.scheduleWithFixedDelay(new HealthCheckSwitchTask(), 30, HEALTH_CHECK_PERIOD, TimeUnit.SECONDS);
<<<<<<< HEAD
=======
        executor.scheduleWithFixedDelay(new AllDomNamesTask(), 60, 60, TimeUnit.SECONDS);

    }

    @Scheduled(cron = "0 0 0 * * ?")
    public void refreshMetrics() {
        PushService.setFailedPush(0);
        PushService.setTotalPush(0);
        MetricsMonitor.getHttpHealthCheckMonitor().set(0);
        MetricsMonitor.getMysqlHealthCheckMonitor().set(0);
        MetricsMonitor.getTcpHealthCheckMonitor().set(0);
    }

    @Scheduled(cron = "0/15 * * * * ?")
    public void collectmetrics() {
        int domCount = domainsManager.getDomCount();
        MetricsMonitor.getDomCountMonitor().set(domCount);

        int ipCount = domainsManager.getIPCount();
        MetricsMonitor.getIpCountMonitor().set(ipCount);

        long maxPushCost = getMaxPushCost();
        MetricsMonitor.getMaxPushCostMonitor().set(maxPushCost);

        long avgPushCost = getAvgPushCost();
        MetricsMonitor.getAvgPushCostMonitor().set(avgPushCost);

        MetricsMonitor.getTotalPushMonitor().set(PushService.getTotalPush());
        MetricsMonitor.getFailedPushMonitor().set(PushService.getFailedPushCount());

        if (RaftCore.isLeader()) {
            MetricsMonitor.getLeaderStatusMonitor().set(1);
        } else if (RaftCore.getPeerSet().local().state == FOLLOWER) {
            MetricsMonitor.getLeaderStatusMonitor().set(0);
        } else {
            MetricsMonitor.getLeaderStatusMonitor().set(2);
        }
    }

    class AllDomNamesTask implements Runnable {

        @Override
        public void run() {
            try {
                domainsManager.setAllDomNames(new ArrayList<String>(domainsManager.getAllDomNames()));
                Loggers.PERFORMANCE_LOG.debug("refresh all dom names: " + domainsManager.getAllDomNamesCache().size());
            } catch (Exception e) {
                e.printStackTrace();
            }
        }
>>>>>>> 15aec2aa
    }

    class PerformanceLogTask implements Runnable {

        @Override
        public void run() {
            try {
                int domCount = domainsManager.getDomCount();
<<<<<<< HEAD
                int ipCount = domainsManager.getInstanceCount();
                long maxPushMaxCost = getMaxPushCost();
                long avgPushCost = getAvgPushCost();
                Loggers.PERFORMANCE_LOG.info("[PERFORMANCE] " + "|" + domCount + "|" + ipCount + "|" + maxPushMaxCost + "|" + avgPushCost);
=======
                int ipCount = domainsManager.getIPCount();
                long maxPushCost = getMaxPushCost();
                long avgPushCost = getAvgPushCost();

                Loggers.PERFORMANCE_LOG.info("PERFORMANCE:" + "|" + domCount + "|" + ipCount + "|" + maxPushCost + "|" + avgPushCost);
>>>>>>> 15aec2aa
            } catch (Exception e) {
                Loggers.SRV_LOG.warn("[PERFORMANCE] Exception while print performance log.", e);
            }

        }
    }

    private long getMaxPushCost() {
        long max = -1;

        for (Map.Entry<String, Long> entry : PushService.pushCostMap.entrySet()) {
            if (entry.getValue() > max) {
                max = entry.getValue();
            }
        }

        return max;
    }

    private long getAvgPushCost() {
        int size = 0;
        long totalCost = 0;
        long avgCost = -1;

        for (Map.Entry<String, Long> entry : PushService.pushCostMap.entrySet()) {
            size += 1;
            totalCost += entry.getValue();
        }
        PushService.pushCostMap.clear();

        if (size > 0 && totalCost > 0) {
            avgCost = totalCost / size;
        }
        return avgCost;
    }
}<|MERGE_RESOLUTION|>--- conflicted
+++ resolved
@@ -24,11 +24,8 @@
 import org.springframework.scheduling.annotation.Scheduled;
 import org.springframework.stereotype.Component;
 
-<<<<<<< HEAD
-=======
 import javax.annotation.PostConstruct;
 import java.util.ArrayList;
->>>>>>> 15aec2aa
 import java.util.Map;
 import java.util.concurrent.ScheduledExecutorService;
 import java.util.concurrent.ScheduledThreadPoolExecutor;
@@ -84,8 +81,6 @@
         PerformanceLogTask task = new PerformanceLogTask();
         executor.scheduleWithFixedDelay(task, 30, PERIOD, TimeUnit.SECONDS);
         executor.scheduleWithFixedDelay(new HealthCheckSwitchTask(), 30, HEALTH_CHECK_PERIOD, TimeUnit.SECONDS);
-<<<<<<< HEAD
-=======
         executor.scheduleWithFixedDelay(new AllDomNamesTask(), 60, 60, TimeUnit.SECONDS);
 
     }
@@ -136,7 +131,6 @@
                 e.printStackTrace();
             }
         }
->>>>>>> 15aec2aa
     }
 
     class PerformanceLogTask implements Runnable {
@@ -145,18 +139,11 @@
         public void run() {
             try {
                 int domCount = domainsManager.getDomCount();
-<<<<<<< HEAD
-                int ipCount = domainsManager.getInstanceCount();
-                long maxPushMaxCost = getMaxPushCost();
-                long avgPushCost = getAvgPushCost();
-                Loggers.PERFORMANCE_LOG.info("[PERFORMANCE] " + "|" + domCount + "|" + ipCount + "|" + maxPushMaxCost + "|" + avgPushCost);
-=======
                 int ipCount = domainsManager.getIPCount();
                 long maxPushCost = getMaxPushCost();
                 long avgPushCost = getAvgPushCost();
 
                 Loggers.PERFORMANCE_LOG.info("PERFORMANCE:" + "|" + domCount + "|" + ipCount + "|" + maxPushCost + "|" + avgPushCost);
->>>>>>> 15aec2aa
             } catch (Exception e) {
                 Loggers.SRV_LOG.warn("[PERFORMANCE] Exception while print performance log.", e);
             }
