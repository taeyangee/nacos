--- conflicted
+++ resolved
@@ -356,15 +356,11 @@
         }
     }
 
-<<<<<<< HEAD
-    protected JSONObject doSrvIPXT(String namespaceId, String serviceName, String agent, String clusters, String clientIP, int udpPort,
-                                 String env, boolean isCheck, String app, String tid, boolean healthyOnly) throws Exception {
-=======
+
     public JSONObject doSrvIPXT(String namespaceId, String serviceName, String agent, String clusters, String clientIP,
                                 int udpPort,
                                 String env, boolean isCheck, String app, String tid, boolean healthyOnly)
         throws Exception {
->>>>>>> 68075458
 
         ClientInfo clientInfo = new ClientInfo(agent);
         JSONObject result = new JSONObject();
