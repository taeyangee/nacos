/*
 * Copyright 1999-2018 Alibaba Group Holding Ltd.
 *
 * Licensed under the Apache License, Version 2.0 (the "License");
 * you may not use this file except in compliance with the License.
 * You may obtain a copy of the License at
 *
 *      http://www.apache.org/licenses/LICENSE-2.0
 *
 * Unless required by applicable law or agreed to in writing, software
 * distributed under the License is distributed on an "AS IS" BASIS,
 * WITHOUT WARRANTIES OR CONDITIONS OF ANY KIND, either express or implied.
 * See the License for the specific language governing permissions and
 * limitations under the License.
 */
package com.alibaba.nacos.api.config.filter;

/**
 * Config Response Interface
 *
 * @author Nacos
 */
public interface IConfigResponse {
    /**
     * get param
     *
     * @param key key
     * @return value
     */
    Object getParameter(String key);

    /**
<<<<<<< HEAD
     * get config context
=======
     * get context
>>>>>>> c5e18804
     *
     * @return configContext
     */
    IConfigContext getConfigContext();

}<|MERGE_RESOLUTION|>--- conflicted
+++ resolved
@@ -30,11 +30,7 @@
     Object getParameter(String key);
 
     /**
-<<<<<<< HEAD
-     * get config context
-=======
-     * get context
->>>>>>> c5e18804
+     * Get config context
      *
      * @return configContext
      */
