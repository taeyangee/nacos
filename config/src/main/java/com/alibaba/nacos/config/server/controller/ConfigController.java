--- conflicted
+++ resolved
@@ -148,7 +148,6 @@
         String requestIpApp = RequestUtil.getAppName(request);
         // check tenant
         ParamUtils.checkTenant(tenant);
-<<<<<<< HEAD
         ParamUtils.checkParam(dataId, group, "datumId", content);
         ParamUtils.checkParam(tag);
         Map<String, Object> configAdvanceInfo = new HashMap<String, Object>(10);
@@ -184,62 +183,6 @@
         return true;
     }
 
-    /**
-     * 取数据
-     *
-     * @throws ServletException
-     * @throws IOException
-     * @throws NacosException
-     */
-    @GetMapping
-    @Secured(action = ActionTypes.READ, parser = ConfigResourceParser.class)
-    public void getConfig(HttpServletRequest request, HttpServletResponse response,
-                          @RequestParam("dataId") String dataId, @RequestParam("group") String group,
-                          @RequestParam(value = "tenant", required = false, defaultValue = StringUtils.EMPTY) String tenant,
-                          @RequestParam(value = "tag", required = false) String tag)
-        throws IOException, ServletException, NacosException {
-=======
-		ParamUtils.checkParam(dataId, group, "datumId", content);
-		ParamUtils.checkParam(tag);
-		Map<String, Object> configAdvanceInfo = new HashMap<String, Object>(10);
-		MapUtils.putIfValNoNull(configAdvanceInfo, "config_tags", configTags);
-		MapUtils.putIfValNoNull(configAdvanceInfo, "desc", desc);
-		MapUtils.putIfValNoNull(configAdvanceInfo, "use", use);
-		MapUtils.putIfValNoNull(configAdvanceInfo, "effect", effect);
-		MapUtils.putIfValNoNull(configAdvanceInfo, "type", type);
-		MapUtils.putIfValNoNull(configAdvanceInfo, "schema", schema);
-		ParamUtils.checkParam(configAdvanceInfo);
-
-		if (AggrWhitelist.isAggrDataId(dataId)) {
-			log.warn("[aggr-conflict] {} attemp to publish single data, {}, {}",
-					RequestUtil.getRemoteIp(request), dataId, group);
-			throw new NacosException(NacosException.NO_RIGHT,
-					"dataId:" + dataId + " is aggr");
-		}
-
-		final Timestamp time = TimeUtils.getCurrentTime();
-		String betaIps = request.getHeader("betaIps");
-		ConfigInfo configInfo = new ConfigInfo(dataId, group, tenant, appName, content);
-		configInfo.setType(type);
-		if (StringUtils.isBlank(betaIps)) {
-			if (StringUtils.isBlank(tag)) {
-				persistService.insertOrUpdate(srcIp, srcUser, configInfo, time,
-						configAdvanceInfo, true);
-			}
-			else {
-				persistService
-						.insertOrUpdateTag(configInfo, tag, srcIp, srcUser, time, true);
-			}
-		}
-		else {
-			// beta publish
-			persistService
-					.insertOrUpdateBeta(configInfo, betaIps, srcIp, srcUser, time, true);
-		}
-		ConfigTraceService.logPersistenceEvent(dataId, group, tenant, requestIpApp, time.getTime(),
-				InetUtils.getSelfIp(), ConfigTraceService.PERSISTENCE_EVENT_PUB, content);
-		return true;
-	}
 
 	/**
 	 * 取数据
@@ -255,7 +198,6 @@
 			@RequestParam(value = "tenant", required = false, defaultValue = StringUtils.EMPTY) String tenant,
 			@RequestParam(value = "tag", required = false) String tag)
 			throws IOException, ServletException, NacosException {
->>>>>>> 5203ee34
         // check tenant
         ParamUtils.checkTenant(tenant);
         tenant = processTenant(tenant);
