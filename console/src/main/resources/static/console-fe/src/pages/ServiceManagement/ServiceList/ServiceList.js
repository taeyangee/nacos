--- conflicted
+++ resolved
@@ -57,14 +57,11 @@
       pageSize: 10,
       currentPage: 1,
       dataSource: [],
-<<<<<<< HEAD
       search: {
         serviceName: '',
         groupName: '',
       },
-=======
       hasIpCount: !(localStorage.getItem('hasIpCount') === 'false'),
->>>>>>> df82ed3c
     };
     this.field = new Field(this);
   }
@@ -84,11 +81,7 @@
   }
 
   queryServiceList() {
-<<<<<<< HEAD
-    const { currentPage, pageSize, search, withInstances = false } = this.state;
-=======
-    const { currentPage, pageSize, keyword, withInstances = false, hasIpCount } = this.state;
->>>>>>> df82ed3c
+    const { currentPage, pageSize, search, withInstances = false, hasIpCount } = this.state;
     const parameter = [
       `hasIpCount=${hasIpCount}`,
       `withInstances=${withInstances}`,
@@ -175,12 +168,9 @@
       serviceList,
       serviceName,
       serviceNamePlaceholder,
-<<<<<<< HEAD
       groupName,
       groupNamePlaceholder,
-=======
       hiddenEmptyService,
->>>>>>> df82ed3c
       query,
       create,
       operation,
@@ -188,11 +178,7 @@
       sampleCode,
       deleteAction,
     } = locale;
-<<<<<<< HEAD
-    const { search, nowNamespaceName, nowNamespaceId } = this.state;
-=======
-    const { keyword, nowNamespaceName, nowNamespaceId, hasIpCount } = this.state;
->>>>>>> df82ed3c
+    const { search, nowNamespaceName, nowNamespaceId, hasIpCount } = this.state;
     const { init, getValue } = this.field;
     this.init = init;
     this.getValue = getValue;
