/*
 * Copyright 1999-2018 Alibaba Group Holding Ltd.
 *
 * Licensed under the Apache License, Version 2.0 (the "License");
 * you may not use this file except in compliance with the License.
 * You may obtain a copy of the License at
 *
 *      http://www.apache.org/licenses/LICENSE-2.0
 *
 * Unless required by applicable law or agreed to in writing, software
 * distributed under the License is distributed on an "AS IS" BASIS,
 * WITHOUT WARRANTIES OR CONDITIONS OF ANY KIND, either express or implied.
 * See the License for the specific language governing permissions and
 * limitations under the License.
 */
package com.alibaba.nacos.console.controller;


import com.alibaba.nacos.common.util.VersionUtils;
import com.alibaba.nacos.core.utils.SystemUtils;
import org.springframework.http.ResponseEntity;
import org.springframework.web.bind.annotation.GetMapping;
import org.springframework.web.bind.annotation.RequestMapping;
import org.springframework.web.bind.annotation.RestController;

import java.util.HashMap;
import java.util.Map;

/**
 * @author xingxuechao
 * on:2019/2/27 11:17 AM
 */
@RestController
@RequestMapping("/v1/console/server")
public class ServerStateController {

<<<<<<< HEAD
    public static String VERSION;

    @ResponseBody
    @RequestMapping(value = "state", method = RequestMethod.GET)
    public ResponseEntity serverState() {
        Map<String, String> serverState = new HashMap<>(3);
        serverState.put("standalone_mode", SystemUtils.STANDALONE_MODE ?
=======
    @GetMapping("state")
    public ResponseEntity serverState() {
        Map<String,String> serverState = new HashMap<>(3);
        serverState.put("standalone_mode",SystemUtils.STANDALONE_MODE ?
>>>>>>> be99def1
            SystemUtils.STANDALONE_MODE_ALONE : SystemUtils.STANDALONE_MODE_CLUSTER);

        serverState.put("function_mode", SystemUtils.FUNCTION_MODE);
        serverState.put("version", VersionUtils.VERSION);
        return ResponseEntity.ok().body(serverState);
    }
<<<<<<< HEAD
=======

>>>>>>> be99def1
}<|MERGE_RESOLUTION|>--- conflicted
+++ resolved
@@ -34,28 +34,16 @@
 @RequestMapping("/v1/console/server")
 public class ServerStateController {
 
-<<<<<<< HEAD
-    public static String VERSION;
-
-    @ResponseBody
-    @RequestMapping(value = "state", method = RequestMethod.GET)
-    public ResponseEntity serverState() {
-        Map<String, String> serverState = new HashMap<>(3);
-        serverState.put("standalone_mode", SystemUtils.STANDALONE_MODE ?
-=======
     @GetMapping("state")
     public ResponseEntity serverState() {
         Map<String,String> serverState = new HashMap<>(3);
         serverState.put("standalone_mode",SystemUtils.STANDALONE_MODE ?
->>>>>>> be99def1
             SystemUtils.STANDALONE_MODE_ALONE : SystemUtils.STANDALONE_MODE_CLUSTER);
 
         serverState.put("function_mode", SystemUtils.FUNCTION_MODE);
         serverState.put("version", VersionUtils.VERSION);
+
         return ResponseEntity.ok().body(serverState);
     }
-<<<<<<< HEAD
-=======
 
->>>>>>> be99def1
 }